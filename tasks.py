--- conflicted
+++ resolved
@@ -6,11 +6,7 @@
 # @Author: Brian Cherinka
 # @Date:   2017-06-10 16:46:40
 # @Last modified by:   Brian Cherinka
-<<<<<<< HEAD
-# @Last Modified time: 2018-04-26 09:20:36
-=======
-# @Last Modified time: 2018-04-26 09:25:33
->>>>>>> 4f70acad
+# @Last Modified time: 2018-04-26 13:11:35
 
 from __future__ import print_function, division, absolute_import
 import os

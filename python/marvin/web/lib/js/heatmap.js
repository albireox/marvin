--- conflicted
+++ resolved
@@ -2,7 +2,7 @@
 * @Author: Brian Cherinka
 * @Date:   2016-08-30 11:28:26
 * @Last Modified by:   Brian Cherinka
-* @Last Modified time: 2017-05-18 11:29:53
+* @Last Modified time: 2017-05-19 10:00:56
 */
 
 //jshint esversion: 6
@@ -42,7 +42,7 @@
     _createClass(HeatMap, [{
         key: 'print',
         value: function print() {
-            console.log('We are now printing heatmap for ', this.title, 'test');
+            console.log('We are now printing heatmap for ', this.title);
         }
 
         // Parse the heatmap title into category, parameter, channel
@@ -118,38 +118,19 @@
                         signalToNoiseThreshold = void 0;
 
                     if (mask !== null) {
-<<<<<<< HEAD
-                        var noValue = mask[ii][jj] & Math.pow(2, 0);
-                        var badValue = mask[ii][jj] & Math.pow(2, 5);
-                        var mathError = mask[ii][jj] & Math.pow(2, 6);
-                        var badFit = mask[ii][jj] & Math.pow(2, 7);
-                        var doNotUse = mask[ii][jj] & Math.pow(2, 30);
-                        noData = noValue;
-                        badData = badValue || mathError || badFit || doNotUse;
-=======
                         var bitmasks = this.plotparams["bitmasks"];
-                        var noData = mask[ii][jj] & Math.pow(2, bitmasks["nocov"]);
-                        var badData = false;
+                        noData = mask[ii][jj] & Math.pow(2, bitmasks["nocov"]);
+                        badData = false;
                         for (var key in bitmasks["badData"]) {
                             badData = badData || mask[ii][jj] & Math.pow(2, bitmasks["badData"][key]);
-                        };
->>>>>>> 89b01370
+                        }
                     } else {
                         noData = null;
                         badData = null;
                     }
-                    var signalToNoiseThreshold = this.plotparams["snr_min"];
+                    signalToNoiseThreshold = this.plotparams["snr_min"];
                     if (ivar !== null) {
-<<<<<<< HEAD
                         signalToNoise = Math.abs(val) * Math.sqrt(ivar[ii][jj]);
-                        if (this.title.toLowerCase().indexOf("vel") >= 0) {
-                            signalToNoiseThreshold = 0.0;
-                        } else {
-                            signalToNoiseThreshold = 1.0;
-                        }
-=======
-                        var signalToNoise = Math.abs(val) * Math.sqrt(ivar[ii][jj]);
->>>>>>> 89b01370
                     }
 
                     // value types
@@ -245,17 +226,6 @@
             zQuantLow = _getMinMax2[0];
             zQuantHigh = _getMinMax2[1];
 
-<<<<<<< HEAD
-            if (this.title.toLowerCase().indexOf("vel") >= 0 || this.title.toLowerCase().indexOf("sigma") >= 0) {
-                quantLow = 10;
-                quantHigh = 90;
-            } else if (this.title.toLowerCase().indexOf("flux") >= 0) {
-                quantLow = 5;
-                quantHigh = 95;
-            }
-
-=======
->>>>>>> 89b01370
             if (range.length > 0) {
                 if (quantLow > 0) {
                     zQuantLow = math.quantileSeq(range, quantLow / 100);
@@ -321,20 +291,6 @@
             zmax = _quantileClip2[1];
 
 
-<<<<<<< HEAD
-            var cmap = void 0;
-            if (this.title.toLowerCase().indexOf("vel") >= 0) {
-                cmap = "RdBu";
-                // make velocity maps symmetric
-                var zabsmax = Math.max.apply(null, [Math.abs(zmin), Math.abs(zmax)]);
-                zmin = -zabsmax;
-                zmax = zabsmax;
-            } else if (this.title.toLowerCase().indexOf("sigma") >= 0) {
-                cmap = "inferno";
-            } else {
-                cmap = "linearLab";
-            }
-=======
             var cmap = this.plotparams["cmap"];
 
             // make color bar symmetric
@@ -342,8 +298,7 @@
                 var zabsmax = Math.max.apply(null, [Math.abs(zmin), Math.abs(zmax)]);
                 zmin = -zabsmax;
                 zmax = zabsmax;
-            };
->>>>>>> 89b01370
+            }
 
             var cstops = this.setColorStops(cmap);
 

/*
* @Author: Brian Cherinka
* @Date:   2016-08-30 11:28:26
* @Last Modified by:   Brian Cherinka
* @Last Modified time: 2017-02-18 12:44:32
*/

'use strict';

var _slicedToArray = function () { function sliceIterator(arr, i) { var _arr = []; var _n = true; var _d = false; var _e = undefined; try { for (var _i = arr[Symbol.iterator](), _s; !(_n = (_s = _i.next()).done); _n = true) { _arr.push(_s.value); if (i && _arr.length === i) break; } } catch (err) { _d = true; _e = err; } finally { try { if (!_n && _i["return"]) _i["return"](); } finally { if (_d) throw _e; } } return _arr; } return function (arr, i) { if (Array.isArray(arr)) { return arr; } else if (Symbol.iterator in Object(arr)) { return sliceIterator(arr, i); } else { throw new TypeError("Invalid attempt to destructure non-iterable instance"); } }; }();

var _createClass = function () { function defineProperties(target, props) { for (var i = 0; i < props.length; i++) { var descriptor = props[i]; descriptor.enumerable = descriptor.enumerable || false; descriptor.configurable = true; if ("value" in descriptor) descriptor.writable = true; Object.defineProperty(target, descriptor.key, descriptor); } } return function (Constructor, protoProps, staticProps) { if (protoProps) defineProperties(Constructor.prototype, protoProps); if (staticProps) defineProperties(Constructor, staticProps); return Constructor; }; }();

function _classCallCheck(instance, Constructor) { if (!(instance instanceof Constructor)) { throw new TypeError("Cannot call a class as a function"); } }

var HeatMap = function () {

    // Constructor
    function HeatMap(mapdiv, data, title, plotparams, galthis) {
        _classCallCheck(this, HeatMap);

        if (data === undefined) {
            console.error('Must specify input map data to initialize a HeatMap!');
        } else if (mapdiv === undefined) {
            console.error('Must specify an input mapdiv to initialize a HeatMap');
        } else {
            this.mapdiv = mapdiv; // div element for map
            this.data = data; // map data
            this.title = title; // map title
            this.plotparams = plotparams; // default plotting parameters
            this.galthis = galthis; //the self of the Galaxy class
            this.parseTitle();
            this.initMap();
            this.setColorNoData(this, Highcharts);
        }
    }

    _createClass(HeatMap, [{
        key: 'print',


        // test print
        value: function print() {
            console.log('We are now printing heatmap for ', this.title, 'test');
        }
    }, {
        key: 'parseTitle',


        // Parse the heatmap title into category, parameter, channel
        // e.g. 7443-1901: emline_gflux_ha-6564
        value: function parseTitle() {
            var _title$split = this.title.split(':');

            var _title$split2 = _slicedToArray(_title$split, 2);

            var plateifu = _title$split2[0];
            var newtitle = _title$split2[1];

            var _newtitle$split = newtitle.split('_');

            var _newtitle$split2 = _slicedToArray(_newtitle$split, 3);

            this.category = _newtitle$split2[0];
            this.parameter = _newtitle$split2[1];
            this.channel = _newtitle$split2[2];
        }

        // Get range of x (or y) data and z (DAP property) data

    }, {
        key: 'getRange',
        value: function getRange() {
            var xylength = this.data['values'].length;
            var xyrange = Array.apply(null, { length: xylength }).map(Number.call, Number);
            var zrange = [].concat.apply([], this.data['values']);
            return [xyrange, zrange];
        }

        // Filter out null and no-data from z (DAP prop) data

    }, {
        key: 'filterRange',
        value: function filterRange(z) {
            if (z !== undefined && typeof z === 'number' && !isNaN(z)) {
                return true;
            } else {
                return false;
            }
        }

        // return the min and max of a range

    }, {
        key: 'getMinMax',
        value: function getMinMax(range) {
            // var range = (range === undefined) ? this.getRange() : range;
            var min = Math.min.apply(null, range);
            var max = Math.max.apply(null, range);
            return [min, max];
        }
    }, {
        key: 'setNull',
        value: function setNull(x) {
            var values = x.values;
            var ivar = x.ivar;
            var mask = x.mask;

            var xyz = Array();

            for (var ii = 0; ii < values.length; ii++) {
                for (var jj = 0; jj < values.length; jj++) {
                    var val = values[ii][jj];

                    if (mask !== null) {
<<<<<<< HEAD
                        var bitmasks = this.plotparams["bitmasks"];
                        var noData = mask[ii][jj] & Math.pow(2, bitmasks["nocov"]);
                        var badData = false;
                        for (var key in bitmasks["badData"]) {
                            badData = badData || mask[ii][jj] & Math.pow(2, bitmasks["badData"][key]);
                        };
=======
                        var noValue = mask[ii][jj] & Math.pow(2, 0);
                        var badValue = mask[ii][jj] & Math.pow(2, 5);
                        var mathError = mask[ii][jj] & Math.pow(2, 6);
                        var badFit = mask[ii][jj] & Math.pow(2, 7);
                        var doNotUse = mask[ii][jj] & Math.pow(2, 30);
                        //var noData = (noValue || badValue || mathError || badFit || doNotUse);
                        var noData = noValue;
                        var badData = badValue || mathError || badFit || doNotUse;
>>>>>>> 17889f86
                    } else {
                        noData == null;
                        badData == null;
                    }
                    var signalToNoiseThreshold = this.plotparams["snr_min"];
                    if (ivar !== null) {
                        var signalToNoise = Math.abs(val) * Math.sqrt(ivar[ii][jj]);
<<<<<<< HEAD
=======
                        if (this.title.toLowerCase().indexOf("vel") >= 0) {
                            var signalToNoiseThreshold = 0.;
                        } else {
                            var signalToNoiseThreshold = 1.;
                        };
>>>>>>> 17889f86
                    }

                    // value types
                    // val=no-data => gray color
                    // val=null => hatch area

                    if (noData) {
                        // for data that is outside the range "NOCOV" mask
                        val = 'no-data';
                    } else if (badData) {
                        // for data that is bad - masked in some way
                        val = null;
                    } else if (ivar !== null && signalToNoise < signalToNoiseThreshold) {
                        // for data that is low S/N
                        val = null;
                    } else if (ivar === null) {
                        // for data with no mask or no inverse variance extensions
                        if (this.title.search('binid') !== -1) {
                            // for binid extension only, set -1 values to no data
                            val = val == -1 ? 'no-data' : val;
                        } else if (val === 0.0) {
                            // set zero values to no-data
                            val = 'no-data';
                        }
                    };
                    // need to push as jj, ii since the numpy 2-d arrays are y, x based (row, col)
                    xyz.push([jj, ii, val]);
                };
            };
            return xyz;
        }
    }, {
        key: 'setColorNoData',
        value: function setColorNoData(_this, H) {
            H.wrap(H.ColorAxis.prototype, 'toColor', function (proceed, value, point) {
                if (value === 'no-data') {
                    // make gray color
                    return 'rgba(0,0,0,0)'; // '#A8A8A8';
                } else if (value === 'low-sn') {
                    // make light blue with half-opacity == muddy blue-gray
                    return 'rgba(0,191,255,0.5)'; //'#7fffd4';
                } else return proceed.apply(this, Array.prototype.slice.call(arguments, 1));
            });
        }
    }, {
        key: 'setColorMapHex',
        value: function setColorMapHex(cmap) {

            var linearLabHex = ['#040404', '#0a0308', '#0d040b', '#10050e', '#120510', '#150612', '#160713', '#180815', '#1a0816', '#1b0918', '#1c0a19', '#1e0b1a', '#1f0c1b', '#200c1c', '#210d1d', '#230e1f', '#240e20', '#250f20', '#260f21', '#271022', '#281123', '#291124', '#2a1226', '#2b1326', '#2c1327', '#2e1429', '#2e142d', '#2e1532', '#2d1537', '#2d153c', '#2d1640', '#2d1743', '#2d1747', '#2d184b', '#2d184d', '#2d1951', '#2d1954', '#2c1a57', '#2c1b5a', '#2d1b5c', '#2d1c5f', '#2c1d62', '#2c1d64', '#2c1e67', '#2c1f6a', '#2c1f6d', '#2c206e', '#2c2171', '#2c2274', '#2c2276', '#2a2379', '#282678', '#262877', '#242a78', '#222c78', '#212e78', '#202f78', '#1f3179', '#1e327a', '#1e337b', '#1d347b', '#1d357d', '#1c377d', '#1c387e', '#1b397f', '#1c3a80', '#1c3b81', '#1b3c81', '#1b3d83', '#1b3e84', '#1b3f85', '#1c4086', '#1b4187', '#1b4288', '#1b4489', '#1b458a', '#194788', '#164986', '#154a85', '#144c83', '#114e81', '#104f80', '#0f517e', '#0e527d', '#0a547b', '#0a557a', '#095778', '#085877', '#075976', '#065b75', '#045c73', '#045e72', '#045f72', '#036070', '#01626f', '#01636e', '#00646d', '#00656c', '#00676b', '#00686a', '#006969', '#006b68', '#006c65', '#006e64', '#006f63', '#007062', '#007260', '#00735f', '#00745d', '#00765c', '#00775a', '#007859', '#007958', '#007b56', '#007c55', '#007d53', '#007f52', '#008050', '#00814f', '#00834d', '#00844b', '#008549', '#008648', '#008846', '#008944', '#008a42', '#008b41', '#008d40', '#008e3f', '#008f3d', '#00913c', '#00923c', '#00933a', '#009539', '#009638', '#009737', '#009935', '#009a34', '#009b33', '#009d32', '#009e30', '#009f2f', '#00a02d', '#00a22c', '#00a32a', '#00a429', '#00a527', '#00a724', '#00a822', '#00a91f', '#00aa17', '#00a908', '#09aa00', '#14ab00', '#1dac00', '#23ad00', '#28ae00', '#2daf00', '#30b000', '#34b100', '#37b200', '#3bb300', '#3db400', '#40b500', '#42b600', '#44b700', '#47b800', '#49b900', '#4cba00', '#4ebb00', '#4fbc00', '#51bd00', '#53be00', '#55bf00', '#57c000', '#5cc000', '#63c100', '#6ac100', '#72c100', '#77c200', '#7dc200', '#82c200', '#87c300', '#8cc300', '#91c300', '#95c400', '#99c400', '#9dc500', '#a1c500', '#a5c500', '#a9c600', '#acc600', '#b0c700', '#b4c700', '#b8c700', '#bac800', '#bec900', '#c1c900', '#c5c900', '#c8ca00', '#c9c918', '#cbca33', '#ceca41', '#cfcb4d', '#d1cb57', '#d4cb5f', '#d5cc67', '#d7cd6d', '#dacd74', '#dbce79', '#ddcf7f', '#dfcf84', '#e2cf8a', '#e3d08f', '#e5d193', '#e7d197', '#e8d29b', '#ebd39f', '#edd3a4', '#eed4a8', '#f0d4ac', '#f3d5af', '#f3d6b3', '#f5d6b7', '#f8d7ba', '#f8d8bd', '#f8dac1', '#f7dbc3', '#f7dcc6', '#f7dec9', '#f8dfcc', '#f7e0ce', '#f7e2d1', '#f7e3d3', '#f7e5d6', '#f7e6d8', '#f7e7da', '#f7e8dc', '#f8eae0', '#f7ebe1', '#f7ece5', '#f7eee7', '#f7efe8', '#f8f0eb', '#f8f2ed', '#f7f3ef', '#f8f4f1', '#f8f6f4', '#f8f7f6', '#f8f8f8', '#f9f9f9', '#fbfbfb', '#fcfcfc', '#fdfdfd', '#fefefe', '#ffffff'];

            var infernoHex = ['#000004', '#010005', '#010106', '#010108', '#02010a', '#02020c', '#02020e', '#030210', '#040312', '#040314', '#050417', '#060419', '#07051b', '#08051d', '#09061f', '#0a0722', '#0b0724', '#0c0826', '#0d0829', '#0e092b', '#10092d', '#110a30', '#120a32', '#140b34', '#150b37', '#160b39', '#180c3c', '#190c3e', '#1b0c41', '#1c0c43', '#1e0c45', '#1f0c48', '#210c4a', '#230c4c', '#240c4f', '#260c51', '#280b53', '#290b55', '#2b0b57', '#2d0b59', '#2f0a5b', '#310a5c', '#320a5e', '#340a5f', '#360961', '#380962', '#390963', '#3b0964', '#3d0965', '#3e0966', '#400a67', '#420a68', '#440a68', '#450a69', '#470b6a', '#490b6a', '#4a0c6b', '#4c0c6b', '#4d0d6c', '#4f0d6c', '#510e6c', '#520e6d', '#540f6d', '#550f6d', '#57106e', '#59106e', '#5a116e', '#5c126e', '#5d126e', '#5f136e', '#61136e', '#62146e', '#64156e', '#65156e', '#67166e', '#69166e', '#6a176e', '#6c186e', '#6d186e', '#6f196e', '#71196e', '#721a6e', '#741a6e', '#751b6e', '#771c6d', '#781c6d', '#7a1d6d', '#7c1d6d', '#7d1e6d', '#7f1e6c', '#801f6c', '#82206c', '#84206b', '#85216b', '#87216b', '#88226a', '#8a226a', '#8c2369', '#8d2369', '#8f2469', '#902568', '#922568', '#932667', '#952667', '#972766', '#982766', '#9a2865', '#9b2964', '#9d2964', '#9f2a63', '#a02a63', '#a22b62', '#a32c61', '#a52c60', '#a62d60', '#a82e5f', '#a92e5e', '#ab2f5e', '#ad305d', '#ae305c', '#b0315b', '#b1325a', '#b3325a', '#b43359', '#b63458', '#b73557', '#b93556', '#ba3655', '#bc3754', '#bd3853', '#bf3952', '#c03a51', '#c13a50', '#c33b4f', '#c43c4e', '#c63d4d', '#c73e4c', '#c83f4b', '#ca404a', '#cb4149', '#cc4248', '#ce4347', '#cf4446', '#d04545', '#d24644', '#d34743', '#d44842', '#d54a41', '#d74b3f', '#d84c3e', '#d94d3d', '#da4e3c', '#db503b', '#dd513a', '#de5238', '#df5337', '#e05536', '#e15635', '#e25734', '#e35933', '#e45a31', '#e55c30', '#e65d2f', '#e75e2e', '#e8602d', '#e9612b', '#ea632a', '#eb6429', '#eb6628', '#ec6726', '#ed6925', '#ee6a24', '#ef6c23', '#ef6e21', '#f06f20', '#f1711f', '#f1731d', '#f2741c', '#f3761b', '#f37819', '#f47918', '#f57b17', '#f57d15', '#f67e14', '#f68013', '#f78212', '#f78410', '#f8850f', '#f8870e', '#f8890c', '#f98b0b', '#f98c0a', '#f98e09', '#fa9008', '#fa9207', '#fa9407', '#fb9606', '#fb9706', '#fb9906', '#fb9b06', '#fb9d07', '#fc9f07', '#fca108', '#fca309', '#fca50a', '#fca60c', '#fca80d', '#fcaa0f', '#fcac11', '#fcae12', '#fcb014', '#fcb216', '#fcb418', '#fbb61a', '#fbb81d', '#fbba1f', '#fbbc21', '#fbbe23', '#fac026', '#fac228', '#fac42a', '#fac62d', '#f9c72f', '#f9c932', '#f9cb35', '#f8cd37', '#f8cf3a', '#f7d13d', '#f7d340', '#f6d543', '#f6d746', '#f5d949', '#f5db4c', '#f4dd4f', '#f4df53', '#f4e156', '#f3e35a', '#f3e55d', '#f2e661', '#f2e865', '#f2ea69', '#f1ec6d', '#f1ed71', '#f1ef75', '#f1f179', '#f2f27d', '#f2f482', '#f3f586', '#f3f68a', '#f4f88e', '#f5f992', '#f6fa96', '#f8fb9a', '#f9fc9d', '#fafda1', '#fcffa4'];

            var RdBuHex = ['#053061', '#063264', '#073467', '#08366a', '#09386d', '#0a3b70', '#0c3d73', '#0d3f76', '#0e4179', '#0f437b', '#10457e', '#114781', '#124984', '#134c87', '#144e8a', '#15508d', '#175290', '#185493', '#195696', '#1a5899', '#1b5a9c', '#1c5c9f', '#1d5fa2', '#1e61a5', '#1f63a8', '#2065ab', '#2267ac', '#2369ad', '#246aae', '#266caf', '#276eb0', '#2870b1', '#2a71b2', '#2b73b3', '#2c75b4', '#2e77b5', '#2f79b5', '#307ab6', '#327cb7', '#337eb8', '#3480b9', '#3681ba', '#3783bb', '#3885bc', '#3a87bd', '#3b88be', '#3c8abe', '#3e8cbf', '#3f8ec0', '#408fc1', '#4291c2', '#4393c3', '#4695c4', '#4997c5', '#4c99c6', '#4f9bc7', '#529dc8', '#569fc9', '#59a1ca', '#5ca3cb', '#5fa5cd', '#62a7ce', '#65a9cf', '#68abd0', '#6bacd1', '#6eaed2', '#71b0d3', '#75b2d4', '#78b4d5', '#7bb6d6', '#7eb8d7', '#81bad8', '#84bcd9', '#87beda', '#8ac0db', '#8dc2dc', '#90c4dd', '#93c6de', '#96c7df', '#98c8e0', '#9bc9e0', '#9dcbe1', '#a0cce2', '#a2cde3', '#a5cee3', '#a7d0e4', '#a9d1e5', '#acd2e5', '#aed3e6', '#b1d5e7', '#b3d6e8', '#b6d7e8', '#b8d8e9', '#bbdaea', '#bddbea', '#c0dceb', '#c2ddec', '#c5dfec', '#c7e0ed', '#cae1ee', '#cce2ef', '#cfe4ef', '#d1e5f0', '#d2e6f0', '#d4e6f1', '#d5e7f1', '#d7e8f1', '#d8e9f1', '#dae9f2', '#dbeaf2', '#ddebf2', '#deebf2', '#e0ecf3', '#e1edf3', '#e3edf3', '#e4eef4', '#e6eff4', '#e7f0f4', '#e9f0f4', '#eaf1f5', '#ecf2f5', '#edf2f5', '#eff3f5', '#f0f4f6', '#f2f5f6', '#f3f5f6', '#f5f6f7', '#f6f7f7', '#f7f6f6', '#f7f5f4', '#f8f4f2', '#f8f3f0', '#f8f2ef', '#f8f1ed', '#f9f0eb', '#f9efe9', '#f9eee7', '#f9ede5', '#f9ebe3', '#faeae1', '#fae9df', '#fae8de', '#fae7dc', '#fbe6da', '#fbe5d8', '#fbe4d6', '#fbe3d4', '#fce2d2', '#fce0d0', '#fcdfcf', '#fcdecd', '#fdddcb', '#fddcc9', '#fddbc7', '#fdd9c4', '#fcd7c2', '#fcd5bf', '#fcd3bc', '#fbd0b9', '#fbceb7', '#fbccb4', '#facab1', '#fac8af', '#f9c6ac', '#f9c4a9', '#f9c2a7', '#f8bfa4', '#f8bda1', '#f8bb9e', '#f7b99c', '#f7b799', '#f7b596', '#f6b394', '#f6b191', '#f6af8e', '#f5ac8b', '#f5aa89', '#f5a886', '#f4a683', '#f3a481', '#f2a17f', '#f19e7d', '#f09c7b', '#ef9979', '#ee9677', '#ec9374', '#eb9172', '#ea8e70', '#e98b6e', '#e8896c', '#e6866a', '#e58368', '#e48066', '#e37e64', '#e27b62', '#e17860', '#df765e', '#de735c', '#dd7059', '#dc6e57', '#db6b55', '#da6853', '#d86551', '#d7634f', '#d6604d', '#d55d4c', '#d35a4a', '#d25849', '#d05548', '#cf5246', '#ce4f45', '#cc4c44', '#cb4942', '#c94741', '#c84440', '#c6413e', '#c53e3d', '#c43b3c', '#c2383a', '#c13639', '#bf3338', '#be3036', '#bd2d35', '#bb2a34', '#ba2832', '#b82531', '#b72230', '#b61f2e', '#b41c2d', '#b3192c', '#b1182b', '#ae172a', '#ab162a', '#a81529', '#a51429', '#a21328', '#9f1228', '#9c1127', '#991027', '#960f27', '#930e26', '#900d26', '#8d0c25', '#8a0b25', '#870a24', '#840924', '#810823', '#7f0823', '#7c0722', '#790622', '#760521', '#730421', '#700320', '#6d0220', '#6a011f', '#67001f'];
            console.log("cmap", cmap);
            if (cmap === "linearlab") {
                return linearLabHex;
            } else if (cmap === "inferno") {
                return infernoHex;
            } else if (cmap === "RdBu_r") {
                return RdBuHex;
            } else {
                return ["#000000", "#FFFFFF"];
            };
        }
    }, {
        key: 'setColorStops',
        value: function setColorStops(cmap) {
            var colorHex = this.setColorMapHex(cmap);
            var stopLocations = colorHex.length;
            var colormap = new Array(stopLocations);
            for (var ii = 0; ii < stopLocations; ii++) {
                colormap[ii] = [ii / (stopLocations - 1), colorHex[ii]];
            };
            return colormap;
        }
    }, {
        key: 'quantileClip',
        value: function quantileClip(range) {
            var quantLow, quantHigh, zQuantLow, zQuantHigh;

            var _plotparams$percentil = _slicedToArray(this.plotparams["percentile_clip"], 2);

            quantLow = _plotparams$percentil[0];
            quantHigh = _plotparams$percentil[1];

            var _getMinMax = this.getMinMax(range);

            var _getMinMax2 = _slicedToArray(_getMinMax, 2);

            zQuantLow = _getMinMax2[0];
            zQuantHigh = _getMinMax2[1];

            if (range.length > 0) {
                if (quantLow > 0) {
                    zQuantLow = math.quantileSeq(range, quantLow / 100);
                }
                if (quantHigh < 100) {
                    zQuantHigh = math.quantileSeq(range, quantHigh / 100);
                }
            }
            return [zQuantLow, zQuantHigh];
        }

        // initialize the heat map

    }, {
        key: 'initMap',
        value: function initMap() {
            // set the galaxy class self to a variable
            var _galthis = this.galthis;

            // get the ranges
            //var range  = this.getXRange();
            var xyrange, zrange;

            // get the min and max of the ranges
            var _getRange = this.getRange();

            var _getRange2 = _slicedToArray(_getRange, 2);

            xyrange = _getRange2[0];
            zrange = _getRange2[1];
            var xymin, xymax, zmin, zmax;

            var _getMinMax3 = this.getMinMax(xyrange);

            var _getMinMax4 = _slicedToArray(_getMinMax3, 2);

            xymin = _getMinMax4[0];
            xymax = _getMinMax4[1];

            // set null data and create new zrange, min, and max
            var _getMinMax5 = this.getMinMax(zrange);

            var _getMinMax6 = _slicedToArray(_getMinMax5, 2);

            zmin = _getMinMax6[0];
            zmax = _getMinMax6[1];
            var data = this.setNull(this.data);
            zrange = data.map(function (o) {
                return o[2];
            });
            zrange = zrange.filter(this.filterRange);
            // [zmin, zmax] = this.getMinMax(zrange);

            var _quantileClip = this.quantileClip(zrange);

            var _quantileClip2 = _slicedToArray(_quantileClip, 2);

            zmin = _quantileClip2[0];
            zmax = _quantileClip2[1];


            var cmap = this.plotparams["cmap"];

            // make color bar symmetric
            if (this.plotparams["symmetric"]) {
                var zabsmax = Math.max.apply(null, [Math.abs(zmin), Math.abs(zmax)]);
                zmin = -zabsmax;
                zmax = zabsmax;
            };

            var cstops = this.setColorStops(cmap);

            // make the highcharts
            this.mapdiv.highcharts({
                chart: {
                    type: 'heatmap',
                    marginTop: 40,
                    marginBottom: 80,
                    plotBorderWidth: 1,
                    backgroundColor: null,
                    plotBackgroundColor: '#A8A8A8'
                },
                credits: { enabled: false },
                title: {
                    text: this.title.replace(/[_]/g, " "),
                    style: { fontSize: "14px" }
                },
                navigation: {
                    buttonOptions: {
                        theme: { fill: null }
                    }
                },
                xAxis: {
                    title: { text: 'Spaxel X' },
                    minorGridLineWidth: 0,
                    min: xymin,
                    max: xymax,
                    tickInterval: 1,
                    tickLength: 0
                },
                yAxis: {
                    title: { text: 'Spaxel Y' },
                    min: xymin,
                    max: xymax,
                    tickInterval: 1,
                    endOnTick: false,
                    gridLineWidth: 0
                },
                colorAxis: {
                    min: zmin,
                    max: zmax,
                    minColor: cstops[0][1],
                    maxColor: cstops[cstops.length - 1][1],
                    stops: cstops,
                    labels: { align: 'center' },
                    reversed: false,
                    startOnTick: false,
                    endOnTick: false,
                    tickPixelInterval: 30,
                    type: "linear"
                },
                plotOptions: {
                    heatmap: {
                        nullColor: 'url(#custom-pattern)' //'#A8A8A8'
                    }
                },
                defs: {
                    patterns: [{
                        width: 3,
                        height: 3,
                        'id': 'custom-pattern',
                        'path': {
                            // I *think* M and L define the start and end points of line segments of the
                            // pattern in units of the width and height, which both default to 10. To
                            // change the density of the pattern hatching, decrease the width and height
                            // and then scale down the "d" values accorindingly.
                            // The second and third set of M and L coordinates color in the upper right
                            // and lower left corners of the box to make the line segments of the
                            // adjacent boxes look continuous. This isn't needed for the vertical or
                            // horizontal hatching.
                            // d: 'M 0 0 L 10 10 M 9 -1 L 11 1 M -1 9 L 1 11',
                            // d: 'M 0 0 L 7 7 M 6 -1 L 8 1 M -1 6 L 1 8',
                            d: 'M 0 0 L 3 3 M 0 3 L 3 0',
                            stroke: 'white', // '#A8A8A8',
                            strokeWidth: 0.3
                        }
                    }]
                },
                legend: {
                    align: 'right',
                    layout: 'vertical',
                    verticalAlign: 'middle',
                    title: { text: this.parameter }
                },
                tooltip: {
                    formatter: function formatter() {
                        return '<br>(' + this.point.x + ', ' + this.point.y + '): <b>' + this.point.value + '</b><br>';
                    }
                },
                series: [{
                    type: "heatmap",
                    data: data,
                    dataLabels: { enabled: false },
                    events: {
                        click: function click(event) {
                            _galthis.getSpaxel(event);
                        }
                    }
                }]
            });
        }
    }]);

    return HeatMap;
}();<|MERGE_RESOLUTION|>--- conflicted
+++ resolved
@@ -113,23 +113,12 @@
                     var val = values[ii][jj];
 
                     if (mask !== null) {
-<<<<<<< HEAD
                         var bitmasks = this.plotparams["bitmasks"];
                         var noData = mask[ii][jj] & Math.pow(2, bitmasks["nocov"]);
                         var badData = false;
                         for (var key in bitmasks["badData"]) {
                             badData = badData || mask[ii][jj] & Math.pow(2, bitmasks["badData"][key]);
                         };
-=======
-                        var noValue = mask[ii][jj] & Math.pow(2, 0);
-                        var badValue = mask[ii][jj] & Math.pow(2, 5);
-                        var mathError = mask[ii][jj] & Math.pow(2, 6);
-                        var badFit = mask[ii][jj] & Math.pow(2, 7);
-                        var doNotUse = mask[ii][jj] & Math.pow(2, 30);
-                        //var noData = (noValue || badValue || mathError || badFit || doNotUse);
-                        var noData = noValue;
-                        var badData = badValue || mathError || badFit || doNotUse;
->>>>>>> 17889f86
                     } else {
                         noData == null;
                         badData == null;
@@ -137,14 +126,6 @@
                     var signalToNoiseThreshold = this.plotparams["snr_min"];
                     if (ivar !== null) {
                         var signalToNoise = Math.abs(val) * Math.sqrt(ivar[ii][jj]);
-<<<<<<< HEAD
-=======
-                        if (this.title.toLowerCase().indexOf("vel") >= 0) {
-                            var signalToNoiseThreshold = 0.;
-                        } else {
-                            var signalToNoiseThreshold = 1.;
-                        };
->>>>>>> 17889f86
                     }
 
                     // value types
@@ -198,7 +179,7 @@
             var infernoHex = ['#000004', '#010005', '#010106', '#010108', '#02010a', '#02020c', '#02020e', '#030210', '#040312', '#040314', '#050417', '#060419', '#07051b', '#08051d', '#09061f', '#0a0722', '#0b0724', '#0c0826', '#0d0829', '#0e092b', '#10092d', '#110a30', '#120a32', '#140b34', '#150b37', '#160b39', '#180c3c', '#190c3e', '#1b0c41', '#1c0c43', '#1e0c45', '#1f0c48', '#210c4a', '#230c4c', '#240c4f', '#260c51', '#280b53', '#290b55', '#2b0b57', '#2d0b59', '#2f0a5b', '#310a5c', '#320a5e', '#340a5f', '#360961', '#380962', '#390963', '#3b0964', '#3d0965', '#3e0966', '#400a67', '#420a68', '#440a68', '#450a69', '#470b6a', '#490b6a', '#4a0c6b', '#4c0c6b', '#4d0d6c', '#4f0d6c', '#510e6c', '#520e6d', '#540f6d', '#550f6d', '#57106e', '#59106e', '#5a116e', '#5c126e', '#5d126e', '#5f136e', '#61136e', '#62146e', '#64156e', '#65156e', '#67166e', '#69166e', '#6a176e', '#6c186e', '#6d186e', '#6f196e', '#71196e', '#721a6e', '#741a6e', '#751b6e', '#771c6d', '#781c6d', '#7a1d6d', '#7c1d6d', '#7d1e6d', '#7f1e6c', '#801f6c', '#82206c', '#84206b', '#85216b', '#87216b', '#88226a', '#8a226a', '#8c2369', '#8d2369', '#8f2469', '#902568', '#922568', '#932667', '#952667', '#972766', '#982766', '#9a2865', '#9b2964', '#9d2964', '#9f2a63', '#a02a63', '#a22b62', '#a32c61', '#a52c60', '#a62d60', '#a82e5f', '#a92e5e', '#ab2f5e', '#ad305d', '#ae305c', '#b0315b', '#b1325a', '#b3325a', '#b43359', '#b63458', '#b73557', '#b93556', '#ba3655', '#bc3754', '#bd3853', '#bf3952', '#c03a51', '#c13a50', '#c33b4f', '#c43c4e', '#c63d4d', '#c73e4c', '#c83f4b', '#ca404a', '#cb4149', '#cc4248', '#ce4347', '#cf4446', '#d04545', '#d24644', '#d34743', '#d44842', '#d54a41', '#d74b3f', '#d84c3e', '#d94d3d', '#da4e3c', '#db503b', '#dd513a', '#de5238', '#df5337', '#e05536', '#e15635', '#e25734', '#e35933', '#e45a31', '#e55c30', '#e65d2f', '#e75e2e', '#e8602d', '#e9612b', '#ea632a', '#eb6429', '#eb6628', '#ec6726', '#ed6925', '#ee6a24', '#ef6c23', '#ef6e21', '#f06f20', '#f1711f', '#f1731d', '#f2741c', '#f3761b', '#f37819', '#f47918', '#f57b17', '#f57d15', '#f67e14', '#f68013', '#f78212', '#f78410', '#f8850f', '#f8870e', '#f8890c', '#f98b0b', '#f98c0a', '#f98e09', '#fa9008', '#fa9207', '#fa9407', '#fb9606', '#fb9706', '#fb9906', '#fb9b06', '#fb9d07', '#fc9f07', '#fca108', '#fca309', '#fca50a', '#fca60c', '#fca80d', '#fcaa0f', '#fcac11', '#fcae12', '#fcb014', '#fcb216', '#fcb418', '#fbb61a', '#fbb81d', '#fbba1f', '#fbbc21', '#fbbe23', '#fac026', '#fac228', '#fac42a', '#fac62d', '#f9c72f', '#f9c932', '#f9cb35', '#f8cd37', '#f8cf3a', '#f7d13d', '#f7d340', '#f6d543', '#f6d746', '#f5d949', '#f5db4c', '#f4dd4f', '#f4df53', '#f4e156', '#f3e35a', '#f3e55d', '#f2e661', '#f2e865', '#f2ea69', '#f1ec6d', '#f1ed71', '#f1ef75', '#f1f179', '#f2f27d', '#f2f482', '#f3f586', '#f3f68a', '#f4f88e', '#f5f992', '#f6fa96', '#f8fb9a', '#f9fc9d', '#fafda1', '#fcffa4'];
 
             var RdBuHex = ['#053061', '#063264', '#073467', '#08366a', '#09386d', '#0a3b70', '#0c3d73', '#0d3f76', '#0e4179', '#0f437b', '#10457e', '#114781', '#124984', '#134c87', '#144e8a', '#15508d', '#175290', '#185493', '#195696', '#1a5899', '#1b5a9c', '#1c5c9f', '#1d5fa2', '#1e61a5', '#1f63a8', '#2065ab', '#2267ac', '#2369ad', '#246aae', '#266caf', '#276eb0', '#2870b1', '#2a71b2', '#2b73b3', '#2c75b4', '#2e77b5', '#2f79b5', '#307ab6', '#327cb7', '#337eb8', '#3480b9', '#3681ba', '#3783bb', '#3885bc', '#3a87bd', '#3b88be', '#3c8abe', '#3e8cbf', '#3f8ec0', '#408fc1', '#4291c2', '#4393c3', '#4695c4', '#4997c5', '#4c99c6', '#4f9bc7', '#529dc8', '#569fc9', '#59a1ca', '#5ca3cb', '#5fa5cd', '#62a7ce', '#65a9cf', '#68abd0', '#6bacd1', '#6eaed2', '#71b0d3', '#75b2d4', '#78b4d5', '#7bb6d6', '#7eb8d7', '#81bad8', '#84bcd9', '#87beda', '#8ac0db', '#8dc2dc', '#90c4dd', '#93c6de', '#96c7df', '#98c8e0', '#9bc9e0', '#9dcbe1', '#a0cce2', '#a2cde3', '#a5cee3', '#a7d0e4', '#a9d1e5', '#acd2e5', '#aed3e6', '#b1d5e7', '#b3d6e8', '#b6d7e8', '#b8d8e9', '#bbdaea', '#bddbea', '#c0dceb', '#c2ddec', '#c5dfec', '#c7e0ed', '#cae1ee', '#cce2ef', '#cfe4ef', '#d1e5f0', '#d2e6f0', '#d4e6f1', '#d5e7f1', '#d7e8f1', '#d8e9f1', '#dae9f2', '#dbeaf2', '#ddebf2', '#deebf2', '#e0ecf3', '#e1edf3', '#e3edf3', '#e4eef4', '#e6eff4', '#e7f0f4', '#e9f0f4', '#eaf1f5', '#ecf2f5', '#edf2f5', '#eff3f5', '#f0f4f6', '#f2f5f6', '#f3f5f6', '#f5f6f7', '#f6f7f7', '#f7f6f6', '#f7f5f4', '#f8f4f2', '#f8f3f0', '#f8f2ef', '#f8f1ed', '#f9f0eb', '#f9efe9', '#f9eee7', '#f9ede5', '#f9ebe3', '#faeae1', '#fae9df', '#fae8de', '#fae7dc', '#fbe6da', '#fbe5d8', '#fbe4d6', '#fbe3d4', '#fce2d2', '#fce0d0', '#fcdfcf', '#fcdecd', '#fdddcb', '#fddcc9', '#fddbc7', '#fdd9c4', '#fcd7c2', '#fcd5bf', '#fcd3bc', '#fbd0b9', '#fbceb7', '#fbccb4', '#facab1', '#fac8af', '#f9c6ac', '#f9c4a9', '#f9c2a7', '#f8bfa4', '#f8bda1', '#f8bb9e', '#f7b99c', '#f7b799', '#f7b596', '#f6b394', '#f6b191', '#f6af8e', '#f5ac8b', '#f5aa89', '#f5a886', '#f4a683', '#f3a481', '#f2a17f', '#f19e7d', '#f09c7b', '#ef9979', '#ee9677', '#ec9374', '#eb9172', '#ea8e70', '#e98b6e', '#e8896c', '#e6866a', '#e58368', '#e48066', '#e37e64', '#e27b62', '#e17860', '#df765e', '#de735c', '#dd7059', '#dc6e57', '#db6b55', '#da6853', '#d86551', '#d7634f', '#d6604d', '#d55d4c', '#d35a4a', '#d25849', '#d05548', '#cf5246', '#ce4f45', '#cc4c44', '#cb4942', '#c94741', '#c84440', '#c6413e', '#c53e3d', '#c43b3c', '#c2383a', '#c13639', '#bf3338', '#be3036', '#bd2d35', '#bb2a34', '#ba2832', '#b82531', '#b72230', '#b61f2e', '#b41c2d', '#b3192c', '#b1182b', '#ae172a', '#ab162a', '#a81529', '#a51429', '#a21328', '#9f1228', '#9c1127', '#991027', '#960f27', '#930e26', '#900d26', '#8d0c25', '#8a0b25', '#870a24', '#840924', '#810823', '#7f0823', '#7c0722', '#790622', '#760521', '#730421', '#700320', '#6d0220', '#6a011f', '#67001f'];
-            console.log("cmap", cmap);
+
             if (cmap === "linearlab") {
                 return linearLabHex;
             } else if (cmap === "inferno") {

--- conflicted
+++ resolved
@@ -6,11 +6,7 @@
 # @Author: Brian Cherinka
 # @Date:   2016-12-08 14:24:58
 # @Last modified by:   Brian Cherinka
-<<<<<<< HEAD
-# @Last Modified time: 2017-06-15 10:40:55
-=======
-# @Last Modified time: 2017-06-15 10:45:33
->>>>>>> ddb79e72
+# @Last Modified time: 2017-06-19 14:10:33
 
 from __future__ import print_function, division, absolute_import
 from flask_classy import FlaskView
@@ -59,12 +55,7 @@
     def reset_dict(self, mydict, exclude=None):
         ''' resets the page dictionary '''
         mydict['error'] = self.base['error']
-<<<<<<< HEAD
         exclude = exclude if isinstance(exclude, list) else [exclude]
-=======
-        if exclude:
-            exclude = exclude if isinstance(exclude, list) else [exclude]
->>>>>>> ddb79e72
         diffkeys = set(mydict) - set(self.base)
         for key, val in mydict.items():
             if key in diffkeys and (key not in exclude):

--- conflicted
+++ resolved
@@ -54,18 +54,11 @@
 
     # ----------------------------------
     # Create App
-<<<<<<< HEAD
-    app = Flask(__name__, static_url_path='/marvin2/static')
-    app.debug = debug
-    api = Blueprint("api", __name__, url_prefix='/marvin2/api')
-    jsg.JSGLUE_JS_PATH = '/marvin2/jsglue.js'
-=======
     marvin_base = os.environ.get('MARVIN_BASE', 'marvin2')
     app = Flask(__name__, static_url_path='/{0}/static'.format(marvin_base))
     api = Blueprint("api", __name__, url_prefix='/{0}/api'.format(marvin_base))
     app.debug = debug
     jsg.JSGLUE_JS_PATH = '/{0}/jsglue.js'.format(marvin_base)
->>>>>>> ad3f2f21
     jsglue = jsg.JSGlue(app)
 
     # Add Marvin Logger

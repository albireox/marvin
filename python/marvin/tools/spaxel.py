#!/usr/bin/env python
# encoding: utf-8
#
# @Author: José Sánchez-Gallego
# @Date: Nov 3, 2017
# @Filename: spaxel.py
# @License: BSD 3-Clause
# @Copyright: José Sánchez-Gallego


from __future__ import division
from __future__ import print_function
from __future__ import absolute_import

import abc
import itertools
import six
import warnings

import numpy as np

import marvin
import marvin.core.core
import marvin.core.exceptions
import marvin.core.marvin_pickle
import marvin.utils.general.general

import marvin.tools.cube
import marvin.tools.maps
import marvin.tools.modelcube

from marvin.utils.general.structs import FuzzyDict

from marvin.core.exceptions import MarvinError, MarvinUserWarning, MarvinBreadCrumb

from marvin.utils.datamodel.dap import datamodel as dap_datamodel
from marvin.utils.datamodel.drp import datamodel as drp_datamodel


breadcrumb = MarvinBreadCrumb()


def spaxel_factory(cls, *args, **kwargs):
    """A factory that returns the right type of spaxel depending on input.

    Based on the input values, determines if the resulting spaxels should be
    binned or unbinned, returning a `.Spaxel` or a `.Bin` respectively.
    This function is intended for overrding the ``__call__`` method in the
    `abc.ABCMeta` metacalass. The reason is that we want `.SpaxelBase` to have
    `abstract methods <abc.abstractmethod>` while also being a factory.
    See `this stack overflow <https://stackoverflow.com/a/5961102>`_ for
    details in the implementation of the ``__call__`` factory pattern.

    It can be used as::

        SpaxelABC = abc.ABCMeta
        SpaxelABC.__call__ = region_factory


        class SpaxelBase(object, metaclass=RegionABC):
            ...

    Note that this will override ``__call__`` everywhere else where
    `abc.ABCMeta` is used, but since it only overrides the default behaviour
    when the input class is `.SpaxelBase`, that should not be a problem.

    """

    if cls is not SpaxelBase:

        return type.__call__(cls, *args, **kwargs)

    bintype = kwargs.get('bintype', None)

    release = kwargs.get('release', marvin.config.release)
    mode = kwargs.get('mode', marvin.config.mode)
    download = kwargs.get('download', marvin.config.download)

    maps_filename = kwargs.get('maps_filename', None)
    modelcube_filename = kwargs.get('modelcube_filename', None)

    maps = kwargs.get('maps', None)
    modelcube = kwargs.get('modelcube', None)

    # If we are not going to load maps or modelcube information, returns a Spaxel.
    if (maps_filename is None and modelcube_filename is None and
            (maps is False or maps is None) and (modelcube is False or modelcube is None)):
        return Spaxel(*args, **kwargs)

    # If one of maps or modelcube is an object, uses it to determine the bin type.
    # If there is any inconsistency with the filenames or between each other, it will
    # cause an error when initialising the Spaxel/Bin.
    if isinstance(maps, marvin.tools.maps.Maps):
        if maps.is_binned() is False:
            return Spaxel(*args, **kwargs)
        else:
            return Bin(*args, **kwargs)
    elif isinstance(modelcube, marvin.tools.modelcube.ModelCube):
        if modelcube.is_binned() is False:
            return Spaxel(*args, **kwargs)
        else:
            return Bin(*args, **kwargs)

    # First we check the case in which filename are not set. That means that
    # we will be using the bintype keyword. We use the datamodel to determine
    # whether it is binned or not.
    if maps_filename is None and modelcube_filename is None:
        datamodel = dap_datamodel[release]
        bintype_dm = datamodel.get_bintype(bintype)
        if bintype_dm.binned is False:
            return Spaxel(*args, **kwargs)
        else:
            return Bin(*args, **kwargs)

    # Last chance is that one of the filename are not null. We instantiate the
    # file to determine the bintype
    if maps_filename is not None:
        maps = marvin.tools.maps.Maps(filename=maps_filename,
                                      release=release, mode=mode, download=download)
        kwargs.update(maps=maps, maps_filename=None)
        if maps.is_binned() is False:
            return Spaxel(*args, **kwargs)
        else:
            return Bin(*args, **kwargs)

    if modelcube_filename is not None:
        modelcube = marvin.tools.modelcube.Maps(filename=modelcube_filename,
                                                release=release, mode=mode, download=download)
        kwargs.update(modelcube=modelcube, modelcube_filename=None)
        if modelcube.is_binned() is False:
            return Spaxel(*args, **kwargs)
        else:
            return Bin(*args, **kwargs)

    raise MarvinError('you have reached the end of the SpaxelBase logic. '
                      'This should never happen!')


# Overrides the __call__ method in abc.ABC.
SpaxelABC = abc.ABCMeta
SpaxelABC.__call__ = spaxel_factory


class DataModel(object):
    """A single ibject that holds the DRP and DAP datamodel."""

    def __init__(self, release):

        self.drp = drp_datamodel[release]
        self.dap = dap_datamodel[release]


class SpaxelBase(six.with_metaclass(SpaxelABC, object)):
    """A base class that contains information about a spaxel.

    This class represents an spaxel with information from the reduced DRP
    spectrum, the DAP maps properties, and the model spectrum from the DAP
    logcube. A `.SpaxelBase` can be initialised with all or only part of that
    information, and either from a file, a database, or remotely via the
    Marvin API.

    The `~marvin.tools.cube.Cube`, `~marvin.tools.maps.Maps` , and
    `~marvin.tools.modelcube.ModelCube` quantities for the spaxel are available
    in ``cube_quantities``, ``maps_quantities``, and ``modelcube_quantities``,
    respectively. For convenience, the quantities can also be accessed directly
    from the `.SpaxelBase` itself (e.g., ``spaxel.emline_gflux_ha_6465``).

    Parameters:
        x,y (int):
            The `x` and `y` coordinates of the spaxel in the cube (0-indexed).
        cube_filename (str):
            The path of the data cube file containing the spaxel to load.
        maps_filename (str):
            The path of the DAP MAPS file containing the spaxel to load.
        modelcube_filename (str):
            The path of the DAP model cube file containing the spaxel to load.
        mangaid (str):
            The mangaid of the cube/maps of the spaxel to load.
        plateifu (str):
            The plate-ifu of the cube/maps of the spaxel to load (either
            ``mangaid`` or ``plateifu`` can be used, but not both).
        cube (`~marvin.tools.cube.Cube` object or bool):
            If ``cube`` is a `~marvin.tools.cube.Cube` object, that
            cube will be used for the `.SpaxelBase` instantiation. This mode
            is mostly intended for `~marvin.utils.general.general.getSpaxel`
            as it significantly improves loading time. Otherwise, ``cube`` can
            be ``True`` (default), in which case a cube will be instantiated
            using the input ``filename``, ``mangaid``, or ``plateifu``. If
            ``cube=False``, no cube will be used and the cube associated
            quantities will not be available..
        maps (`~marvin.tools.maps.Maps` object or bool)
            As ``cube`` but for the DAP measurements corresponding to the
            spaxel in the `.Maps`.
        modelcube (`marvin.tools.modelcube.ModelCube` object or bool)
            As ``maps`` but for the DAP measurements corresponding to the
            spaxel in the `.ModelCube`.
        bintype (str or None):
            The binning type. For MPL-4, one of the following: ``'NONE',
            'RADIAL', 'STON'`` (if ``None`` defaults to ``'NONE'``).
            For MPL-5, one of, ``'ALL', 'NRE', 'SPX', 'VOR10'``
            (defaults to ``'SPX'``). MPL-6 also accepts the ``'HYB10'`` binning
            schema.
        template (str or None):
            The template use for kinematics. For MPL-4, one of
            ``'M11-STELIB-ZSOL', 'MILES-THIN', 'MIUSCAT-THIN'`` (if ``None``,
            defaults to ``'MIUSCAT-THIN'``). For MPL-5 and successive, the only
            option in ``'GAU-MILESHC'`` (``None`` defaults to it).
        release (str):
            The MPL/DR version of the data to use.
        lazy (bool):
            If ``False``, the spaxel data is loaded on instantiation.
            Otherwise, only the metadata is created. The associated quantities
            can be then loaded by calling `.SpaxelBase.load()`.
        kwargs (dict):
            Arguments to be passed to `.Cube`, `.Maps`, and `.ModelCube`
            when (and if) they are initialised.

    Attributes:
        cube_quantities (`~marvin.utils.general.structs.FuzzyDict`):
            A querable dictionary with the `.Spectrum` quantities
            derived from `.Cube` and matching ``x, y``.
        datamodel (object):
            An object contianing the DRP and DAP datamodels.
        maps_quantities (`~marvin.utils.general.structs.FuzzyDict`):
            A querable dictionary with the `.AnalysisProperty` quantities
            derived from `.Maps` and matching ``x, y``.
        model_quantities (`~marvin.utils.general.structs.FuzzyDict`):
            A querable dictionary with the `.Spectrum` quantities
            derived from `.ModelCube` and matching ``x, y``.
        ra,dec (float):
            Right ascension and declination of the spaxel. Not available until
            the spaxel has been `loaded <.SpaxelBase.load>`.

    """

    def __init__(self, x, y, cube_filename=None, maps_filename=None,
                 modelcube_filename=None, mangaid=None, plateifu=None,
                 cube=True, maps=True, modelcube=True, bintype=None,
                 template=None, template_kin=None, release=None, lazy=False,
                 **kwargs):

        if template_kin is not None:
            warnings.warn('template_kin has been deprecated and will be removed '
                          'in a future version. Use template.',
                          marvin.core.exceptions.MarvinDeprecationWarning)
            template = template_kin

        self.cube = cube
        self.maps = maps
        self.modelcube = modelcube

        if not self.cube and not self.maps and not self.modelcube:
            raise MarvinError('either cube, maps, or modelcube must be True or '
                              'a Marvin Cube, Maps, or ModelCube object must be specified.')

        self.plateifu = self._check_versions('plateifu', plateifu)
        self.mangaid = self._check_versions('mangaid', mangaid)

        self._parent_shape = None

        # drop breadcrumb
        breadcrumb.drop(message='Initializing MarvinSpaxel {0}'.format(self.__class__),
                        category=self.__class__)

        # Checks versions
        input_release = release if release is not None else marvin.config.release
        self.release = self._check_versions('release', input_release, check_input=False)
        assert self.release in marvin.config._mpldict, 'invalid release version.'

        self.x = int(x)
        self.y = int(y)
        assert self.x is not None and self.y is not None, 'Spaxel requires x and y to initialise.'

        self.loaded = False
        self.datamodel = DataModel(self.release)

        self.bintype = self.datamodel.dap.get_bintype(self._check_versions('bintype', bintype))
        self.template = self.datamodel.dap.get_template(self._check_versions('template', template))

        self.cube_quantities = FuzzyDict({})
        self.maps_quantities = FuzzyDict({})
        self.modelcube_quantities = FuzzyDict({})

        # Stores the remaining input values to be used with load()
        self.__input_params = dict(cube_filename=cube_filename,
                                   maps_filename=maps_filename,
                                   modelcube_filename=modelcube_filename,
                                   kwargs=kwargs)

        if lazy is False:
            self.load()

    def __dir__(self):

        items = self.cube_quantities.__dir__()
        items += self.maps_quantities.__dir__()
        items += self.modelcube_quantities.__dir__()
        items += super(SpaxelBase, self).__dir__()

        return sorted(items)

    def __getattr__(self, value):

        if value in self.cube_quantities:
            return self.cube_quantities[value]
        if value in self.maps_quantities:
            return self.maps_quantities[value]
        if value in self.modelcube_quantities:
            return self.modelcube_quantities[value]

        return super(SpaxelBase, self).__getattribute__(value)

    @abc.abstractmethod
    def __repr__(self):

        return '<SpaxelBase>'

    def _check_versions(self, attr, input_value, check_input=True):
        """Checks that all input object have the same versions.

        Runs sanity checks to make sure that ``attr`` has the same value
        in the input `.Cube`, `.Maps`, and `.ModelCube`. If
        ``check_input=True``, also checks that the ``input_value`` for the
        attribute matches the ones in the Marvin objects.

        Returns the value for the attribute based on the input value and the
        Marvin objects, or raises an error if there is an inconsistency.

        """

        inputs = []
        for obj in [self.cube, self.maps, self.modelcube]:
            if obj is not None and not isinstance(obj, bool):
                inputs.append(obj)

        if len(inputs) == 1:
            if not hasattr(inputs[0], attr):
                return input_value
            if input_value is not None:
                if input_value is not None and check_input:
                    assert input_value == getattr(inputs[0], attr), \
                        'input {!r} does not match {!r}'.format(attr, inputs[0])
            return getattr(inputs[0], attr)

        output_value = input_value

        for obj_a, obj_b in itertools.combinations(inputs, 2):
            if hasattr(obj_a, attr) and hasattr(obj_b, attr):
                assert getattr(obj_a, attr) == getattr(obj_b, attr)
                if input_value is not None and check_input:
                    assert input_value == getattr(obj_a, attr), \
                        'input {!r} does not match {!r}'.format(attr, obj_a)
                output_value = getattr(obj_a, attr)

        return output_value

    def _set_radec(self):
        """Calculates ra and dec for this spaxel."""

        self.ra = None
        self.dec = None

        for obj in [self.cube, self.maps, self.modelcube]:
            if hasattr(obj, 'wcs'):
                if obj.wcs.naxis == 2:
                    self.ra, self.dec = obj.wcs.wcs_pix2world([[self.x, self.y]], 0)[0]
                elif obj.wcs.naxis == 3:
                    self.ra, self.dec, __ = obj.wcs.wcs_pix2world([[self.x, self.y, 0]], 0)[0]

    def load(self):
        """Loads the spaxel data."""

        if self.loaded:
            warnings.warn('already loaded', MarvinUserWarning)
            return

        self._load_cube()
        self._load_maps()
        self._load_modelcube()

        self._set_radec()
        self.loaded = True

    def save(self, path, overwrite=False):
        """Pickles the spaxel to a file.

        Parameters:
            path (str):
                The path of the file to which the `.Spaxel` will be saved.
                Unlike for other Marvin Tools that derive from
                `~marvin.core.core.MarvinToolsClass`, ``path`` is
                mandatory for `.Spaxel.save` as there is no default path for a
                given spaxel.
            overwrite (bool):
                If True, and the ``path`` already exists, overwrites it.
                Otherwise it will fail.

        Returns:
            path (str):
                The realpath to which the file has been saved.

        """

        return marvin.core.marvin_pickle.save(self, path=path, overwrite=overwrite)

    @classmethod
    def restore(cls, path, delete=False):
        """Restores a Spaxel object from a pickled file.

        If ``delete=True``, the pickled file will be removed after it has been
        unplickled. Note that, for objects with ``data_origin='file'``, the
        original file must exists and be in the same path as when the object
        was first created.

        """

        return marvin.core.marvin_pickle.restore(path, delete=delete)

    def _load_cube(self):
        """Loads the cube and the associated quantities."""

        # Checks that the cube is correct or load ones if cube == True.
        if not isinstance(self.cube, bool):

            assert isinstance(self.cube, marvin.tools.cube.Cube), \
                'cube is not an instance of marvin.tools.cube.Cube or a boolean.'

        elif self.cube is True:

            self.cube = marvin.tools.cube.Cube(filename=self.__input_params['cube_filename'],
                                               plateifu=self.plateifu,
                                               mangaid=self.mangaid,
                                               release=self.release,
                                               **self.__input_params['kwargs'])

        else:

            self.cube = None
            return

        self._parent_shape = self.cube._shape

        self.cube_quantities = self.cube._get_spaxel_quantities(self.x, self.y)

    def _load_maps(self):
        """Loads the cube and the properties."""

        if not isinstance(self.maps, bool):

            assert isinstance(self.maps, marvin.tools.maps.Maps), \
                'maps is not an instance of marvin.tools.maps.Maps or a boolean.'

        elif self.maps is True:

            self.maps = marvin.tools.maps.Maps(filename=self.__input_params['maps_filename'],
                                               mangaid=self.mangaid,
                                               plateifu=self.plateifu,
                                               bintype=self.bintype,
                                               template=self.template,
                                               release=self.release,
                                               **self.__input_params['kwargs'])

        else:

            self.maps = None
            return

        self._parent_shape = self.maps._shape

        self.maps_quantities = self.maps._get_spaxel_quantities(self.x, self.y)

    def _load_modelcube(self):
        """Loads the modelcube and associated arrays."""

        if not isinstance(self.modelcube, bool):

            assert isinstance(self.modelcube, marvin.tools.modelcube.ModelCube), \
                'modelcube is not an instance of marvin.tools.modelcube.ModelCube or a boolean.'

        elif self.modelcube is True:

            if self.release == 'MPL-4':
                warnings.warn('ModelCube cannot be instantiated for MPL-4.', MarvinUserWarning)
                self.modelcube = None
                return

            self.modelcube = marvin.tools.modelcube.ModelCube(
                filename=self.__input_params['modelcube_filename'],
                mangaid=self.mangaid,
                plateifu=self.plateifu,
                bintype=self.bintype,
                template=self.template,
                release=self.release,
                **self.__input_params['kwargs'])

        else:

<<<<<<< HEAD
        self._load_models()

    def __repr__(self):
        """Spaxel representation."""

        if not self.loaded:
            return '<Marvin Spaxel (x={0.x:d}, y={0.y:d}, loaded=False)'.format(self)

        # Gets the coordinates relative to the centre of the cube/maps.
        yMid, xMid = np.array(self._parent_shape) / 2.
        xCentre = int(self.x - xMid)
        yCentre = int(self.y - yMid)

        return ('<Marvin Spaxel (x={0.x:d}, y={0.y:d}; x_cen={1:d}, y_cen={2:d})>'.format(self,
                                                                                          xCentre,
                                                                                          yCentre))

    def _is_MPL4(self):
        """Returns True if the dapver correspond to MPL-4."""

        if self._dapver == '1.1.1':
            return True
        return False

    def _load_spectrum(self):
        """Initialises Spaxel.spectrum."""

        assert self.cube, 'a valid cube is needed to initialise the spectrum.'

        if self.cube.data_origin == 'file':

            cube_hdu = self.cube.data

            flux = cube_hdu['FLUX'].data[:, self.y, self.x]
            ivar = cube_hdu['IVAR'].data[:, self.y, self.x]
            mask = cube_hdu['MASK'].data[:, self.y, self.x]

            wavelength = cube_hdu['WAVE'].data

            self.specres = cube_hdu['SPECRES'].data
            self.specresd = cube_hdu['SPECRESD'].data

        elif self.cube.data_origin == 'db':

            if marvin.marvindb is None:
                raise MarvinError('there is not a valid DB connection.')

            session = marvin.marvindb.session
            datadb = marvin.marvindb.datadb

            cube_db = self.cube.data

            spaxel = session.query(datadb.Spaxel).filter(
                datadb.Spaxel.cube == cube_db,
                datadb.Spaxel.x == self.x, datadb.Spaxel.y == self.y).one()

            if spaxel is None:
                raise MarvinError('cannot find an spaxel for x={0.x}, y={0.y}'.format(self))

            flux = spaxel.flux
            ivar = spaxel.ivar
            mask = spaxel.mask
=======
            self.modelcube = None
            return
>>>>>>> 8f9bee33

        self._parent_shape = self.modelcube._shape

        self.modelcube_quantities = self.modelcube._get_spaxel_quantities(self.x, self.y)


class Spaxel(SpaxelBase):
    """A class representing an unbinned spaxel.

    This subclass of `.SpaxelBase` represents an spaxel belonging to an
    unbinned `~marvin.tools.maps.Maps` and `~marvin.tools.modelcube.ModelCube`.
    If initialised directly, a `.Spaxel` will fail if the input data correspond
    to a binned maps or modelcube object.

    Refer to the documentation of `.SpaxelBase` for information about the valid
    parameters and methods.

    """

    def __init__(self, *args, **kwargs):

        super(Spaxel, self).__init__(*args, **kwargs)

        if isinstance(self.maps, marvin.tools.maps.Maps):
            assert self.maps.is_binned() is False, 'a Spaxel cannot be binned.'

        if isinstance(self.modelcube, marvin.tools.modelcube.ModelCube):
            assert self.modelcube.is_binned() is False, 'a Spaxel cannot be binned.'

    def __repr__(self):
        """Spaxel representation."""

        if not self.loaded:
            return '<Marvin Spaxel (x={0.x:d}, y={0.y:d}, loaded=False)'.format(self)

        # Gets the coordinates relative to the centre of the cube/maps.
        y_mid, x_mid = np.array(self._parent_shape) / 2.
        x_centre = int(self.x - x_mid)
        y_centre = int(self.y - y_mid)

        return ('<Marvin Spaxel (plateifu={0.plateifu}, x={0.x:d}, y={0.y:d}; '
                'x_cen={1:d}, y_cen={2:d})>'.format(self, x_centre, y_centre))


class Bin(SpaxelBase):
    """A class that represents a bin."""

    def __init__(self, *args, **kwargs):

        super(Bin, self).__init__(*args, **kwargs)

        if isinstance(self.maps, marvin.tools.maps.Maps):
            assert self.maps.is_binned() is True, 'a Spaxel cannot be unbinned.'

        if isinstance(self.modelcube, marvin.tools.modelcube.ModelCube):
            assert self.modelcube.is_binned() is True, 'a Spaxel cannot be unbinned.'

        assert (isinstance(self.maps, marvin.tools.maps.Maps) or
                isinstance(self.modelcube, marvin.tools.modelcube.ModelCube)), \
            'a Bin must have a Maps or a ModelCube.'

        self.binid = None
        self.spaxels = None

    def load(self):
        """Loads quantities and spaxels."""

        super(Bin, self).load()
        self._create_spaxels()

    def __repr__(self):
        """Spaxel representation."""

        if not self.loaded:
            return '<Marvin Bin (x={0.x:d}, y={0.y:d}, loaded=False)'.format(self)

        # Gets the coordinates relative to the centre of the cube/maps.
        y_mid, x_mid = np.array(self._parent_shape) / 2.
        x_centre = int(self.x - x_mid)
        y_centre = int(self.y - y_mid)

        return ('<Marvin Bin (plateifu={0.plateifu}, x={0.x:d}, y={0.y:d}; '
                'x_cen={1:d}, y_cen={2:d})>'.format(self, x_centre, y_centre))

    def _create_spaxels(self):
        """Returns a list of the unbinned spaxels associated with this bin."""

        if self.maps:
            binid_map = self.maps.get_binid()
        elif self.modelcube:
            binid_map = self.modelcube.get_binid()

        # TODO: this may be an overkill and an extra API call. Remove it?
        if self.maps and self.modelcube:
            assert np.all(self.maps.get_binid() == self.modelcube.get_binid()), \
                'inconsistent binid arrays between Maps and ModelCube.'

        self.binid = binid_map[self.y, self.x]

        if self.binid < 0:
            raise MarvinError('coordinates ({}, {}) do not correspond to a valid binid.'
                              .format(self.x, self.y))

        spaxel_coords = zip(*np.where(binid_map == self.binid))
        self.spaxels = []

        for jj, ii in spaxel_coords:
            self.spaxels.append(Spaxel(x=jj, y=ii, plateifu=self.plateifu, release=self.release,
                                       cube=self.cube, maps=True if self.maps else False,
                                       modelcube=True if self.modelcube else False,
                                       bintype=None, template=self.template, lazy=True))

    def load_all(self):
        """Loads all the spaxels."""

        for spaxel in self.spaxels:
            spaxel.load()<|MERGE_RESOLUTION|>--- conflicted
+++ resolved
@@ -495,73 +495,8 @@
 
         else:
 
-<<<<<<< HEAD
-        self._load_models()
-
-    def __repr__(self):
-        """Spaxel representation."""
-
-        if not self.loaded:
-            return '<Marvin Spaxel (x={0.x:d}, y={0.y:d}, loaded=False)'.format(self)
-
-        # Gets the coordinates relative to the centre of the cube/maps.
-        yMid, xMid = np.array(self._parent_shape) / 2.
-        xCentre = int(self.x - xMid)
-        yCentre = int(self.y - yMid)
-
-        return ('<Marvin Spaxel (x={0.x:d}, y={0.y:d}; x_cen={1:d}, y_cen={2:d})>'.format(self,
-                                                                                          xCentre,
-                                                                                          yCentre))
-
-    def _is_MPL4(self):
-        """Returns True if the dapver correspond to MPL-4."""
-
-        if self._dapver == '1.1.1':
-            return True
-        return False
-
-    def _load_spectrum(self):
-        """Initialises Spaxel.spectrum."""
-
-        assert self.cube, 'a valid cube is needed to initialise the spectrum.'
-
-        if self.cube.data_origin == 'file':
-
-            cube_hdu = self.cube.data
-
-            flux = cube_hdu['FLUX'].data[:, self.y, self.x]
-            ivar = cube_hdu['IVAR'].data[:, self.y, self.x]
-            mask = cube_hdu['MASK'].data[:, self.y, self.x]
-
-            wavelength = cube_hdu['WAVE'].data
-
-            self.specres = cube_hdu['SPECRES'].data
-            self.specresd = cube_hdu['SPECRESD'].data
-
-        elif self.cube.data_origin == 'db':
-
-            if marvin.marvindb is None:
-                raise MarvinError('there is not a valid DB connection.')
-
-            session = marvin.marvindb.session
-            datadb = marvin.marvindb.datadb
-
-            cube_db = self.cube.data
-
-            spaxel = session.query(datadb.Spaxel).filter(
-                datadb.Spaxel.cube == cube_db,
-                datadb.Spaxel.x == self.x, datadb.Spaxel.y == self.y).one()
-
-            if spaxel is None:
-                raise MarvinError('cannot find an spaxel for x={0.x}, y={0.y}'.format(self))
-
-            flux = spaxel.flux
-            ivar = spaxel.ivar
-            mask = spaxel.mask
-=======
             self.modelcube = None
             return
->>>>>>> 8f9bee33
 
         self._parent_shape = self.modelcube._shape
 

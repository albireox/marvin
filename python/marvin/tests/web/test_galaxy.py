# !usr/bin/env python2
# -*- coding: utf-8 -*-
#
# Licensed under a 3-clause BSD license.
#
# @Author: Brian Cherinka
# @Date:   2017-02-22 10:38:28
# @Last modified by:   Brian Cherinka
<<<<<<< HEAD
# @Last Modified time: 2017-05-07 12:01:49
=======
# @Last Modified time: 2017-05-08 16:20:42
>>>>>>> 880a86aa

from __future__ import print_function, division, absolute_import
from marvin.tests.web import MarvinWebTester
from marvin.web.controllers.galaxy import make_nsa_dict
from marvin.tools.cube import Cube
from marvin import config
from collections import OrderedDict
import unittest


class TestGalaxyPage(MarvinWebTester):

    render_templates = False

    def setUp(self):
        super(TestGalaxyPage, self).setUp()
        self.blue = 'galaxy_page'
        config.setRelease('MPL-5')
        self.mode = config.mode
        self.release = config.release
        self.params = {'release': self.release}

        # set up cube and expected values
        self.cube = Cube(plateifu=self.plateifu, mode=self.mode)

        # NSA params for 8485-1901
        self.cols = ['z', 'elpetro_logmass', 'sersic_n', 'elpetro_absmag_i', 'elpetro_absmag_g_r',
                     'elpetro_th50_r', 'elpetro_absmag_u_r', 'elpetro_absmag_i_z', 'elpetro_ba',
                     'elpetro_phi', 'elpetro_mtol_i', 'elpetro_th90_r']
        self.exp_nsa_plotcols = {'z': 0.0407447, 'elpetro_logmass': 9.565475912843823, 'sersic_n': 3.29617,
                                 'elpetro_absmag_i': -19.1125469207764, 'elpetro_absmag_g_r': 0.5961246490479013,
                                 'elpetro_th50_r': 1.33067, 'elpetro_absmag_u_r': 1.7617149353028019,
                                 'elpetro_absmag_i_z': 0.20068740844720168, 'elpetro_ba': 0.87454,
                                 'elpetro_phi': 154.873, 'elpetro_mtol_i': 1.30610692501068,
                                 'elpetro_th90_r': 3.6882}

    def test_assert_galaxy_template_used(self):
        url = self.get_url('Galaxy:index')
        self._load_page('get', url)
        self.assertEqual('', self.data)
        self.assert_template_used('galaxy.html')


class TestNSA(TestGalaxyPage):

    def test_nsadict_correct(self):
        nsa, cols = make_nsa_dict(self.cube.nsa)
        self.assertDictContainsSubset(self.exp_nsa_plotcols, nsa)
        self.assertListIn(self.exp_nsa_plotcols.keys(), cols)

    def test_initnsa_method_not_allowed(self):
        url = self.get_url('initnsaplot')
        self._load_page('get', url, params=self.params)
        self.assert_template_used('errors/method_not_allowed.html')

    def test_initnsa_no_plateifu(self):
        errmsg = 'Field may not be null.'
        url = self.get_url('initnsaplot')
        self._route_no_valid_webparams(url, 'plateifu', reqtype='post', errmsg=errmsg)

    def test_initnsa_success(self):
        url = self.get_url('initnsaplot')
        self.params.update({'plateifu': self.plateifu})
        self._load_page('post', url, params=self.params)
        data = {'nsaplotcols': self.cols, 'nsamsg': None, 'status': 1}
        self._assert_webjson_success(data)

if __name__ == '__main__':
    verbosity = 2
    unittest.main(verbosity=verbosity)<|MERGE_RESOLUTION|>--- conflicted
+++ resolved
@@ -6,11 +6,7 @@
 # @Author: Brian Cherinka
 # @Date:   2017-02-22 10:38:28
 # @Last modified by:   Brian Cherinka
-<<<<<<< HEAD
-# @Last Modified time: 2017-05-07 12:01:49
-=======
-# @Last Modified time: 2017-05-08 16:20:42
->>>>>>> 880a86aa
+# @Last Modified time: 2017-05-18 11:24:41
 
 from __future__ import print_function, division, absolute_import
 from marvin.tests.web import MarvinWebTester

#!/usr/bin/env python
# encoding: utf-8
#
# test_modelcube.py
#
# Created by José Sánchez-Gallego on 25 Sep 2016.


from __future__ import division, print_function, absolute_import

import os

import pytest
from astropy.io import fits
from astropy.wcs import WCS

from marvin import config
from marvin.core.exceptions import MarvinError
from marvin.tools.cube import Cube
from marvin.tools.maps import Maps
from marvin.tools.modelcube import ModelCube
from marvin.tests import marvin_test_if, marvin_test_if_class


@pytest.fixture(autouse=True)
def skipmpl4(galaxy):
    if galaxy.release == 'MPL-4':
        pytest.skip('No modelcubes in MPL-4')


class TestModelCubeInit(object):

    def _test_init(self, model_cube, galaxy, bintype='SPX', template_kin='GAU-MILESHC'):
        assert model_cube._release == galaxy.release
        assert model_cube._drpver == galaxy.drpver
        assert model_cube._dapver == galaxy.dapver
        assert model_cube.bintype == bintype
        assert model_cube.template_kin == template_kin
        assert model_cube.plateifu == galaxy.plateifu
        assert model_cube.mangaid == galaxy.mangaid
        assert isinstance(model_cube.header, fits.Header)
        assert isinstance(model_cube.wcs, WCS)
        assert model_cube.wavelength is not None
        assert model_cube.redcorr is not None

    def test_init_modelcube(self, galaxy, data_origin):
        if data_origin == 'file':
            kwargs = {'filename': galaxy.modelpath}
        elif data_origin == 'db':
            kwargs = {'plateifu': galaxy.plateifu}
        elif data_origin == 'api':
            kwargs = {'plateifu': galaxy.plateifu, 'mode': 'remote'}

        model_cube = ModelCube(**kwargs)
        assert model_cube.data_origin == data_origin
        self._test_init(model_cube, galaxy)

    def test_init_from_file_global_mpl4(self, galaxy):
        model_cube = ModelCube(filename=galaxy.modelpath, release='MPL-4')
        assert model_cube.data_origin == 'file'
        self._test_init(model_cube, galaxy)

    def test_raises_exception_mpl4(self, galaxy):
        with pytest.raises(MarvinError) as cm:
            ModelCube(plateifu=galaxy.plateifu, release='MPL-4')
        assert 'ModelCube requires at least dapver=\'2.0.2\'' in str(cm.value)

    def test_init_modelcube_bintype(self, galaxy, data_origin):
        kwargs = {'bintype': galaxy.bintype}
        if data_origin == 'file':
            kwargs['filename'] = galaxy.modelpath
        elif data_origin == 'db':
            kwargs['plateifu'] = galaxy.plateifu
        elif data_origin == 'api':
            kwargs['plateifu'] = galaxy.plateifu
            kwargs['mode'] = 'remote'

        model_cube = ModelCube(**kwargs)
        assert model_cube.data_origin == data_origin
        self._test_init(model_cube, galaxy, bintype=galaxy.bintype)


class TestModelCube(object):

    def test_get_flux_db(self, galaxy):
        model_cube = ModelCube(plateifu=galaxy.plateifu)
        shape = tuple([4563] + galaxy.shape)
        assert model_cube.flux.shape == shape

    def test_get_flux_api_raises_exception(self, galaxy):
        model_cube = ModelCube(plateifu=galaxy.plateifu, mode='remote')
        with pytest.raises(MarvinError) as cm:
            model_cube.flux
        assert 'cannot return a full cube in remote mode.' in str(cm.value)

    def test_get_cube_file(self, galaxy):
        model_cube = ModelCube(filename=galaxy.modelpath)
        assert isinstance(model_cube.cube, Cube)

    def test_get_maps_api(self, galaxy):
        model_cube = ModelCube(plateifu=galaxy.plateifu, mode='remote')
        assert isinstance(model_cube.maps, Maps)

    def test_modelcube_redshift_new(self, modelcube, galaxy):
        assert pytest.approx(modelcube.nsa.z, galaxy.redshift)


class TestGetSpaxel(object):

    def _test_getspaxel(self, spaxel, galaxy, bintype='SPX', template_kin='GAU-MILESHC'):
        assert spaxel._drpver == galaxy.drpver
        assert spaxel._dapver == galaxy.dapver
        assert spaxel.plateifu == galaxy.plateifu
        assert spaxel.mangaid == galaxy.mangaid
        assert spaxel.modelcube is not None
        assert spaxel.modelcube.bintype == bintype
        assert spaxel.modelcube.template_kin == template_kin
        assert spaxel._parent_shape == tuple(galaxy.shape)

        assert spaxel.model_flux is not None
        assert spaxel.model is not None
        assert spaxel.emline is not None
        assert spaxel.emline_base is not None
        assert spaxel.stellar_continuum is not None
        assert spaxel.redcorr is not None

    def test_getspaxel(self, galaxy, data_origin):
        if data_origin == 'file':
            kwargs = {'filename': galaxy.modelpath}
        elif data_origin == 'db':
            kwargs = {'plateifu': galaxy.plateifu}
        elif data_origin == 'api':
            kwargs = {'plateifu': galaxy.plateifu, 'mode': 'remote'}

        model_cube = ModelCube(**kwargs)
        spaxel = model_cube.getSpaxel(x=1, y=2)
        self._test_getspaxel(spaxel, galaxy)

    def test_getspaxel_db_api_model(self, galaxy):

        model_cube = ModelCube(plateifu=galaxy.plateifu)
        spaxel = model_cube.getSpaxel(x=1, y=2, properties=False, spectrum=False)
        self._test_getspaxel(spaxel, galaxy)
        assert spaxel.cube is None
        assert spaxel.spectrum is None
        assert spaxel.maps is None
        assert len(spaxel.properties) == 0

<<<<<<< HEAD
    def test_getspaxel_matches_file_db_remote(self, galaxy):
=======
    @marvin_test_if(mark='skip', db=['nodb'])
    def test_getspaxel_matches_file_db_remote(self, galaxy):

        # TODO move parametrized flux, ivar, and mask values to galaxy_test_data.dat
>>>>>>> 6581edca

        modelcube_file = ModelCube(filename=galaxy.modelpath)
        modelcube_db = ModelCube(mangaid=galaxy.mangaid)
        modelcube_api = ModelCube(mangaid=galaxy.mangaid, mode='remote')

        assert modelcube_file.data_origin == 'file'
        assert modelcube_db.data_origin == 'db'
        assert modelcube_api.data_origin == 'api'

        xx = galaxy.spaxel['x']
        yy = galaxy.spaxel['y']
        idx = galaxy.spaxel['specidx']
        flux = galaxy.spaxel['model_flux']
        ivar = galaxy.spaxel['model_ivar']
        mask = galaxy.spaxel['model_mask']

        spaxel_slice_file = modelcube_file[yy, xx]
        spaxel_slice_db = modelcube_db[yy, xx]
        spaxel_slice_api = modelcube_api[yy, xx]

        assert pytest.approx(spaxel_slice_file.model_flux.flux[idx], flux)
        assert pytest.approx(spaxel_slice_db.model_flux.flux[idx], flux)
        assert pytest.approx(spaxel_slice_api.model_flux.flux[idx], flux)

        assert pytest.approx(spaxel_slice_file.model_flux.ivar[idx], ivar)
        assert pytest.approx(spaxel_slice_db.model_flux.ivar[idx], ivar)
        assert pytest.approx(spaxel_slice_api.model_flux.ivar[idx], ivar)

        assert pytest.approx(spaxel_slice_file.model_flux.mask[idx], mask)
        assert pytest.approx(spaxel_slice_db.model_flux.mask[idx], mask)
        assert pytest.approx(spaxel_slice_api.model_flux.mask[idx], mask)

        xx_cen = galaxy.spaxel['x_cen']
        yy_cen = galaxy.spaxel['y_cen']

        spaxel_getspaxel_file = modelcube_file.getSpaxel(x=xx_cen, y=yy_cen)
        spaxel_getspaxel_db = modelcube_db.getSpaxel(x=xx_cen, y=yy_cen)
        spaxel_getspaxel_api = modelcube_api.getSpaxel(x=xx_cen, y=yy_cen)

        assert pytest.approx(spaxel_getspaxel_file.model_flux.flux[idx], flux)
        assert pytest.approx(spaxel_getspaxel_db.model_flux.flux[idx], flux)
        assert pytest.approx(spaxel_getspaxel_api.model_flux.flux[idx], flux)

        assert pytest.approx(spaxel_getspaxel_file.model_flux.ivar[idx], ivar)
        assert pytest.approx(spaxel_getspaxel_db.model_flux.ivar[idx], ivar)
        assert pytest.approx(spaxel_getspaxel_api.model_flux.ivar[idx], ivar)

        assert pytest.approx(spaxel_getspaxel_file.model_flux.mask[idx], mask)
        assert pytest.approx(spaxel_getspaxel_db.model_flux.mask[idx], mask)
        assert pytest.approx(spaxel_getspaxel_api.model_flux.mask[idx], mask)


class TestPickling(object):

    def test_pickling_file(self, temp_scratch, galaxy):
        modelcube = ModelCube(filename=galaxy.modelpath, bintype=galaxy.bintype)
        assert modelcube.data_origin == 'file'
        assert isinstance(modelcube, ModelCube)
        assert modelcube.data is not None

        file = temp_scratch.join('test_modelcube.mpf')
        path = modelcube.save(str(file))

        assert file.check() is True
        assert modelcube.data is not None

        modelcube = None
        assert modelcube is None

        modelcube_restored = ModelCube.restore(str(file))
        assert modelcube_restored.data_origin == 'file'
        assert isinstance(modelcube_restored, ModelCube)
        assert modelcube_restored.data is not None

    def test_pickling_file_custom_path(self, temp_scratch, galaxy):
        modelcube = ModelCube(filename=galaxy.modelpath, bintype=galaxy.bintype)
        assert modelcube.data_origin == 'file'
        assert isinstance(modelcube, ModelCube)
        assert modelcube.data is not None

        file = temp_scratch.join('mcpickle').join('test_modelcube.mpf')
        assert file.check(file=1) is False

        path = modelcube.save(path=str(file))
        assert file.check() is True
        assert os.path.exists(path)

        modelcube_restored = ModelCube.restore(str(file), delete=True)
        assert modelcube_restored.data_origin == 'file'
        assert isinstance(modelcube_restored, ModelCube)
        assert modelcube_restored.data is not None

        assert not os.path.exists(path)

    def test_pickling_db(self, galaxy, temp_scratch):
        modelcube = ModelCube(plateifu=galaxy.plateifu, bintype=galaxy.bintype)

        file = temp_scratch.join('test_modelcube_db.mpf')
        with pytest.raises(MarvinError) as cm:
            modelcube.save(str(file))

        assert 'objects with data_origin=\'db\' cannot be saved.' in str(cm.value)

    def test_pickling_api(self, temp_scratch, galaxy):
        modelcube = ModelCube(plateifu=galaxy.plateifu, bintype=galaxy.bintype, mode='remote')
        assert modelcube.data_origin == 'api'
        assert isinstance(modelcube, ModelCube)
        assert modelcube.data is None

        file = temp_scratch.join('test_modelcube_api.mpf')
        path = modelcube.save(str(file))

        assert file.check() is True

        modelcube = None
        assert modelcube is None

        modelcube_restored = ModelCube.restore(str(file))
        assert modelcube_restored.data_origin == 'api'
        assert isinstance(modelcube_restored, ModelCube)
        assert modelcube_restored.data is None<|MERGE_RESOLUTION|>--- conflicted
+++ resolved
@@ -101,7 +101,7 @@
         model_cube = ModelCube(plateifu=galaxy.plateifu, mode='remote')
         assert isinstance(model_cube.maps, Maps)
 
-    def test_modelcube_redshift_new(self, modelcube, galaxy):
+    def test_modelcube_redshift(self, modelcube, galaxy):
         assert pytest.approx(modelcube.nsa.z, galaxy.redshift)
 
 
@@ -146,14 +146,7 @@
         assert spaxel.maps is None
         assert len(spaxel.properties) == 0
 
-<<<<<<< HEAD
     def test_getspaxel_matches_file_db_remote(self, galaxy):
-=======
-    @marvin_test_if(mark='skip', db=['nodb'])
-    def test_getspaxel_matches_file_db_remote(self, galaxy):
-
-        # TODO move parametrized flux, ivar, and mask values to galaxy_test_data.dat
->>>>>>> 6581edca
 
         modelcube_file = ModelCube(filename=galaxy.modelpath)
         modelcube_db = ModelCube(mangaid=galaxy.mangaid)

<<<<<<< HEAD
import collections
=======
#!/usr/bin/env python
# encoding: utf-8
#
# @Author: José Sánchez-Gallego
# @Date: Nov 1, 2017
# @Filename: general.py
# @License: BSD 3-Clause
# @Copyright: José Sánchez-Gallego


from __future__ import division
from __future__ import print_function
from __future__ import absolute_import

import collections
import inspect
import sys
>>>>>>> 8f9bee33
import warnings
import contextlib

from collections import OrderedDict

import numpy as np

from scipy.interpolate import griddata

import PIL

from astropy import table
from astropy import wcs
from astropy.units.quantity import Quantity

import marvin

from marvin import log
from marvin.core.exceptions import MarvinError, MarvinUserWarning
<<<<<<< HEAD
=======
from marvin.utils.datamodel.dap.plotting import get_default_plot_params
>>>>>>> 8f9bee33

try:
    from sdss_access import RsyncAccess, AccessError
except ImportError as e:
    RsyncAccess = None

try:
    from sdss_access.path import Path
except ImportError as e:
    Path = None


# General utilities
__all__ = ('convertCoords', 'parseIdentifier', 'mangaid2plateifu', 'findClosestVector',
           'getWCSFromPng', 'convertImgCoords', 'getSpaxelXY',
           'downloadList', 'getSpaxel', 'get_drpall_row', 'getDefaultMapPath',
<<<<<<< HEAD
           'getDapRedux', 'get_nsa_data', '_check_file_parameters',
           'get_plot_params', 'add_doc')
=======
           'getDapRedux', 'get_nsa_data', '_check_file_parameters', 'get_plot_params',
           'invalidArgs', 'missingArgs', 'getRequiredArgs', 'getKeywordArgs',
           'isCallableWithArgs', 'map_bins_to_column', '_sort_dir',
           'get_dapall_file', 'temp_setattr')
>>>>>>> 8f9bee33

drpTable = {}


def getSpaxel(cube=True, maps=True, modelcube=True,
<<<<<<< HEAD
              x=None, y=None, ra=None, dec=None, xyorig=None):
    """Return the |spaxel| matching certain coordinates.
=======
              x=None, y=None, ra=None, dec=None, xyorig=None, **kwargs):
    """Returns the |spaxel| matching certain coordinates.
>>>>>>> 8f9bee33

    The coordinates of the spaxel to return can be input as ``x, y`` pixels
    relative to``xyorig`` in the cube, or as ``ra, dec`` celestial
    coordinates.

    This function is intended to be called by
    :func:`~marvin.tools.cube.Cube.getSpaxel` or
    :func:`~marvin.tools.maps.Maps.getSpaxel`, and provides shared code for
    both of them.

    Parameters:
        cube (:class:`~marvin.tools.cube.Cube` or None or bool)
            A :class:`~marvin.tools.cube.Cube` object with the DRP cube
            data from which the spaxel spectrum will be extracted. If None,
            the |spaxel| object(s) returned won't contain spectral information.
        maps (:class:`~marvin.tools.maps.Maps` or None or bool)
            As ``cube`` but for the :class:`~marvin.tools.maps.Maps`
            object representing the DAP maps entity. If None, the |spaxel|
            will be returned without DAP information.
        modelcube (:class:`~marvin.tools.modelcube.ModelCube` or None or bool)
            As ``cube`` but for the :class:`~marvin.tools.modelcube.ModelCube`
            object representing the DAP modelcube entity. If None, the |spaxel|
            will be returned without model information.
        x,y (int or array):
            The spaxel coordinates relative to ``xyorig``. If ``x`` is an
            array of coordinates, the size of ``x`` must much that of
            ``y``.
        ra,dec (float or array):
            The coordinates of the spaxel to return. The closest spaxel to
            those coordinates will be returned. If ``ra`` is an array of
            coordinates, the size of ``ra`` must much that of ``dec``.
        xyorig ({'center', 'lower'}):
            The reference point from which ``x`` and ``y`` are measured.
            Valid values are ``'center'``, for the centre of the
            spatial dimensions of the cube, or ``'lower'`` for the
            lower-left corner. This keyword is ignored if ``ra`` and
            ``dec`` are defined. ``xyorig`` defaults to
            ``marvin.config.xyorig.``
        kwargs (dict):
            Arguments to be passed to `~marvin.tools.spaxel.SpaxelBase`.

    Returns:
        spaxels (list):
            The |spaxel| objects for this cube/maps corresponding to the input
            coordinates. The length of the list is equal to the number
            of input coordinates.

    .. |spaxel| replace:: :class:`~marvin.tools.spaxel.Spaxel`

    """

    # TODO: for now let's put these imports here, but we should fix the
    # circular imports soon.
    import marvin.tools.cube
    import marvin.tools.maps
    import marvin.tools.modelcube
    import marvin.tools.spaxel

    # Checks that the cube and maps data are correct
    assert cube or maps or modelcube, \
        'Either cube, maps, or modelcube needs to be specified.'

    assert isinstance(cube, (marvin.tools.cube.Cube, bool)), \
        'cube is not an instance of Cube or a boolean'

    assert isinstance(maps, (marvin.tools.maps.Maps, bool)), \
        'maps is not an instance of Maps or a boolean'

    assert isinstance(modelcube, (marvin.tools.modelcube.ModelCube, bool)), \
        'modelcube is not an instance of ModelCube or a boolean'

    # Checks that we have the correct set of inputs.
    if x is not None or y is not None:
        assert ra is None and dec is None, 'Either use (x, y) or (ra, dec)'
        assert x is not None and y is not None, 'Specify both x and y'

        inputMode = 'pix'
        isScalar = np.isscalar(x)
        x = np.atleast_1d(x)
        y = np.atleast_1d(y)
        coords = np.array([x, y], np.float).T

    elif ra is not None or dec is not None:
        assert x is None and y is None, 'Either use (x, y) or (ra, dec)'
        assert ra is not None and dec is not None, 'Specify both ra and dec'

        inputMode = 'sky'
        isScalar = np.isscalar(ra)
        ra = np.atleast_1d(ra)
        dec = np.atleast_1d(dec)
        coords = np.array([ra, dec], np.float).T

    else:
        raise ValueError('You need to specify either (x, y) or (ra, dec)')

    if not xyorig:
        xyorig = marvin.config.xyorig

    if isinstance(maps, marvin.tools.maps.Maps):
        ww = maps.wcs if inputMode == 'sky' else None
        cube_shape = maps._shape
    elif isinstance(cube, marvin.tools.cube.Cube):
        ww = cube.wcs if inputMode == 'sky' else None
        cube_shape = cube._shape
    elif isinstance(modelcube, marvin.tools.modelcube.ModelCube):
        ww = modelcube.wcs if inputMode == 'sky' else None
        cube_shape = modelcube._shape

    iCube, jCube = zip(convertCoords(coords, wcs=ww, shape=cube_shape,
                                     mode=inputMode, xyorig=xyorig).T)

    _spaxels = []
    for ii in range(len(iCube[0])):
        _spaxels.append(
            marvin.tools.spaxel.SpaxelBase(x=jCube[0][ii], y=iCube[0][ii],
                                           cube=cube, maps=maps, modelcube=modelcube,
                                           **kwargs))

    if len(_spaxels) == 1 and isScalar:
        return _spaxels[0]
    else:
        return _spaxels


def convertCoords(coords, mode='sky', wcs=None, xyorig='center', shape=None):
    """Convert input coordinates to array indices.

    Converts input positions in x, y or RA, Dec coordinates to array indices
    (in Numpy style) or spaxel extraction. In case of pixel coordinates, the
    origin of reference (either the center of the cube or the lower left
    corner) can be specified via ``xyorig``.

    If ``shape`` is defined (mandatory for ``mode='pix'``, optional for
    ``mode='sky'``) and one or more of the resulting indices are outside the
    size of the input shape, an error is raised.

    This functions is mostly intended for internal use.

    Parameters:
        coords (array):
            The input coordinates, as an array of shape Nx2.
        mode ({'sky', 'pix'}:
            The type of input coordinates, either `'sky'` for celestial
            coordinates (in the format defined in the WCS header information),
            or `'pix'` for pixel coordinates.
        wcs (None or ``astropy.wcs.WCS`` object):
            If ``mode='sky'``, the WCS solution from which the cube coordinates
            can be derived.
        xyorig (str):
            If ``mode='pix'``, the reference point from which the coordinates
            are measured. Valid values are ``'center'``, for the centre of the
            spatial dimensions of the cube, or ``'lower'`` for the lower-left
            corner.
        shape (None or array):
            If ``mode='pix'``, the shape of the spatial dimensions of the cube,
            so that the central position can be calculated.

    Returns:
        result (Numpy array):
            An array with the same shape as ``coords``, containing the cube
            index positions for the input coordinates, in Numpy style (i.e.,
            the first element being the row and the second the column).

    """

    coords = np.atleast_2d(coords)
    assert coords.shape[1] == 2, 'coordinates must be an array Nx2'

    if mode == 'sky':
        assert wcs, 'if mode==sky, wcs must be defined.'
        coordsSpec = np.ones((coords.shape[0], 3), np.float32)
        coordsSpec[:, :-1] = coords
        cubeCoords = wcs.wcs_world2pix(coordsSpec, 0)
        cubeCoords = np.fliplr(np.array(np.round(cubeCoords[:, :-1]), np.int))

    elif mode in ['pix', 'pixel']:
        assert xyorig, 'if mode==pix, xyorig must be defined.'
        x = coords[:, 0]
        y = coords[:, 1]

        assert shape is not None, 'if mode==pix, shape must be defined.'
        shape = np.atleast_1d(shape)

        if xyorig == 'center':
            yMid, xMid = shape / 2.
            xCube = np.round(xMid + x)
            yCube = np.round(yMid + y)
        elif xyorig == 'lower':
            xCube = np.round(x)
            yCube = np.round(y)
        else:
            raise ValueError('xyorig must be center or lower.')

        cubeCoords = np.array([yCube, xCube], np.int).T

    else:
        raise ValueError('mode must be pix or sky.')

    if shape is not None:
        if ((cubeCoords < 0).any() or
                (cubeCoords[:, 0] > (shape[0] - 1)).any() or
                (cubeCoords[:, 1] > (shape[1] - 1)).any()):
            raise MarvinError('some indices are out of limits.'
                              '``xyorig`` is currently set to "{0}". '
                              'Try setting ``xyorig`` to "{1}".'
                              .format(xyorig, 'center' if xyorig is 'lower' else 'lower'))

    return cubeCoords


def mangaid2plateifu(mangaid, mode='auto', drpall=None, drpver=None):
    """Return the plate-ifu for a certain mangaid.

    Uses either the DB or the drpall file to determine the plate-ifu for
    a mangaid. If more than one plate-ifu are available for a certain ifu,
    and ``mode='drpall'``, the one with the higher SN2 (calculated as the sum
    of redSN2 and blueSN2) will be used. If ``mode='db'``, the most recent one
    will be used.

    Parameters:
        mangaid (str):
            The mangaid for which the plate-ifu will be returned.
        mode ({'auto', 'drpall', 'db', 'remote'}):
            If `'drpall'` or ``'db'``, the  drpall file or the local database,
            respectively, will be used. If ``'remote'``, a request to the API
            will be issued. If ``'auto'``, the local modes will be tried before
            the remote mode.
        drpall (str or None):
            The path to the drpall file to use. If None, the file in
            ``config.drpall`` will be used.
        drpver (str or None):
            The DRP version to use. If None, the one in ``config.drpver`` will
            be used. If ``drpall`` is defined, this value is ignored.

    Returns:
        plateifu (str):
            The plate-ifu string for the input ``mangaid``.

    """

    from marvin import config, marvindb
    from marvin.api.api import Interaction

    # The modes and order over which the auto mode will loop.
    autoModes = ['db', 'drpall', 'remote']

    assert mode in autoModes + ['auto'], 'mode={0} is not valid'.format(mode)

    config_drpver, __ = config.lookUpVersions()
    drpver = drpver if drpver else config_drpver
    drpall = drpall if drpall else config._getDrpAllPath(drpver=drpver)

    if mode == 'drpall':

        if not drpall:
            raise ValueError('no drpall file can be found.')

        # Loads the drpall table if it was not cached from a previos session.
        if drpver not in drpTable:
            drpTable[drpver] = table.Table.read(drpall)

        mangaids = np.array([mm.strip() for mm in drpTable[drpver]['mangaid']])

        plateifus = drpTable[drpver][np.where(mangaids == mangaid)]

        if len(plateifus) > 1:
            warnings.warn('more than one plate-ifu found for mangaid={0}. '
                          'Using the one with the highest SN2.'.format(mangaid),
                          MarvinUserWarning)
            plateifus = plateifus[
                [np.argmax(plateifus['bluesn2'] + plateifus['redsn2'])]]

        if len(plateifus) == 0:
            raise ValueError('no plate-ifus found for mangaid={0}'.format(mangaid))

        return plateifus['plateifu'][0]

    elif mode == 'db':

        if not marvindb.isdbconnected:
            raise MarvinError('no DB connection found')

        if not drpver:
            raise MarvinError('drpver not set.')

        cubes = marvindb.session.query(marvindb.datadb.Cube).join(
            marvindb.datadb.PipelineInfo, marvindb.datadb.PipelineVersion).filter(
                marvindb.datadb.Cube.mangaid == mangaid,
                marvindb.datadb.PipelineVersion.version == drpver).all()

        if len(cubes) == 0:
            raise ValueError('no plate-ifus found for mangaid={0}'.format(mangaid))
        elif len(cubes) > 1:
            warnings.warn('more than one plate-ifu found for mangaid={0}. '
                          'Using a the one with the higest SN2'.format(mangaid),
                          MarvinUserWarning)
            total_sn2 = [float(cube.header['BLUESN2']) + float(cube.header['REDSN2'])
                         for cube in cubes]
            cube = cubes[np.argmax(total_sn2)]
        else:
            cube = cubes[0]

        return '{0}-{1}'.format(cube.plate, cube.ifu.name)

    elif mode == 'remote':

        try:
            # response = Interaction('api/general/mangaid2plateifu/{0}/'.format(mangaid))
            url = marvin.config.urlmap['api']['mangaid2plateifu']['url']
            response = Interaction(url.format(mangaid=mangaid))
        except MarvinError as e:
            raise MarvinError('API call to mangaid2plateifu failed: {0}'.format(e))
        else:
            plateifu = response.getData(astype=str)

        if not plateifu:
            if 'error' in response.results and response.results['error']:
                raise MarvinError(response.results['error'])
            else:
                raise MarvinError('API call to mangaid2plateifu failed with error unknown.')

        return plateifu

    elif mode == 'auto':

        for mm in autoModes:
            try:
                plateifu = mangaid2plateifu(mangaid, mode=mm, drpver=drpver, drpall=drpall)
                return plateifu
            except:
                continue

        raise MarvinError(
            'mangaid2plateifu was not able to find a plate-ifu for '
            'mangaid={0} either local or remotely.'.format(mangaid))


def findClosestVector(point, arr_shape=None, pixel_shape=None, xyorig=None):
    """Find the closest array coordinates from pixel coordinates.

    Find the closest vector of array coordinates (x, y) from an input
    vector of pixel coordinates (x, y).

    Parameters:
        point : tuple
            Original point of interest in pixel units, order of (x,y)
        arr_shape : tuple
            Shape of data array in (x,y) order
        pixel_shape : tuple
            Shape of image in pixels in (x,y) order
        xyorig : str
            Indicates the origin point of coordinates.  Set to
            "relative" switches to an array coordinate system relative
            to galaxy center.  Default is absolute array coordinates
            (x=0, y=0) = upper left corner

    Returns:
        minind : tuple
            A tuple of array coordinates in x, y order
    """

    # set as numpy arrays
    arr_shape = np.array(arr_shape, dtype=int)
    pixel_shape = np.array(pixel_shape, dtype=int)

    # compute midpoints
    xmid, ymid = arr_shape / 2
    xpixmid, ypixmid = pixel_shape / 2

    # default absolute array coordinates
    xcoords = np.array([0, arr_shape[0]], dtype=int)
    ycoords = np.array([0, arr_shape[1]], dtype=int)

    # split x,y coords and pixel coords
    x1, x2 = xcoords
    y1, y2 = ycoords
    xpix, ypix = pixel_shape

    # build interpolates between array coordinates and pixel coordinates
    points = [[x1, y1], [x1, y2], [xmid, ymid], [x2, y1], [x2, y2]]
    values = [[0, ypix], [0, 0], [xpixmid, ypixmid], [xpix, ypix], [xpix, 0]]  # full image
    # values = [[xpixmid-xmid, ypixmid+ymid], [xpixmid-xmid, ypixmid-ymid], [xpixmid, ypixmid], [xpixmid+xmid, ypixmid+ymid], [xpixmid+xmid, ypixmid-ymid]]  # pixels based on arr_shape
    #values = [[xpixmid-x2, ypixmid+y2], [xpixmid-x2, ypixmid-y2], [xpixmid, ypixmid], [xpixmid+x2, ypixmid+y2], [xpixmid+x2, ypixmid-y2]]  # pixels based on arr_shape

    # make 2d array of array indices in absolute or (our) relative coordindates
    arrinds = np.mgrid[x1:x2, y1:y2].swapaxes(0, 2).swapaxes(0, 1)
    # interpolate a new 2d pixel coordinate array
    final = griddata(points, values, arrinds)

    # find minimum array vector closest to input coordinate point
    diff = np.abs(point - final)
    prod = diff[:, :, 0] * diff[:, :, 1]
    minind = np.unravel_index(prod.argmin(), arr_shape)

    # toggle relative array coordinates
    if xyorig in ['relative', 'center']:
        minind = np.array(minind, dtype=int)
        xmin = minind[0] - xmid
        ymin = ymid - minind[1]
        minind = (xmin, ymin)

    return minind


def getWCSFromPng(image):
    """Extract any WCS info from the metadata of a PNG image.

    Extracts the WCS metadata info from the PNG optical
    image of the galaxy using PIL (Python Imaging Library).
    Converts it to an Astropy WCS object.

    Parameters:
        image (str):
            The full path to the image

    Returns:
        pngwcs (WCS):
            an Astropy WCS object
    """

    pngwcs = None
    try:
        image = PIL.Image.open(image)
    except Exception as e:
        raise MarvinError('Cannot open image {0}: {1}'.format(image, e))

    # get metadata
    meta = image.info if image else None

    # parse the image metadata
    mywcs = {}
    if meta and 'WCSAXES' in meta.keys():
        for key, val in meta.items():
            try:
                val = float(val)
            except Exception as e:
                pass
            mywcs.update({key: val})

        tmp = mywcs.pop('WCSAXES')

    # Construct Astropy WCS
    if mywcs:
        pngwcs = wcs.WCS(mywcs)

    # Close the image
    image.close()

    return pngwcs


def convertImgCoords(coords, image, to_pix=None, to_radec=None):
    """Transform the WCS info in an image.

    Convert image pixel coordinates to RA/Dec based on
    PNG image metadata or vice_versa

    Parameters:
        coords (tuple):
            The input coordindates to transform
        image (str):
            The full path to the image
        to_pix (bool):
            Set to convert to pixel coordinates
        to_radec (bool):
            Set to convert to RA/Dec coordinates

    Returns:
        newcoords (tuple):
            Tuple of either (x, y) pixel coordinates
            or (RA, Dec) coordinates
    """

    try:
        wcs = getWCSFromPng(image)
    except Exception as e:
        raise MarvinError('Cannot get wcs info from image {0}: {1}'.format(image, e))

    if to_radec:
        try:
            newcoords = wcs.all_pix2world([coords], 1)[0]
        except AttributeError as e:
            raise MarvinError('Cannot convert coords to RA/Dec.  No wcs! {0}'.format(e))
    if to_pix:
        try:
            newcoords = wcs.all_world2pix([coords], 1)[0]
        except AttributeError as e:
            raise MarvinError('Cannot convert coords to image pixels.  No wcs! {0}'.format(e))
    return newcoords


def parseIdentifier(galid):
    """Determine if a string input is a plate, plateifu, or manga-id.

    Parses a string object id and determines whether it is a
    plate ID, a plate-IFU, or MaNGA-ID designation.

    Parameters:
        galid (str):
            The string of an id name to parse

    Returns:
        idtype (str):
            String indicating either plate, plateifu, mangaid, or None
    """

    galid = str(galid)
    hasdash = '-' in galid

    if hasdash:
        galidsplit = galid.split('-')

        if int(galidsplit[0]) > 6500:
            idtype = 'plateifu'
        else:
            idtype = 'mangaid'
    else:
        # check for plate
        if galid.isdigit():
            if len(galid) > 3:
                idtype = 'plate'
            else:
                idtype = None
        else:
            idtype = None

    return idtype


def getSpaxelXY(cube, plateifu, x, y):
    """Get a spaxel from a cube in the DB.

    This function is mostly intended for internal use.

    Parameters:
        cube (SQLAlchemy object):
            The SQLAlchemy object representing the cube from which to extract
            the spaxel.
        plateifu (str):
            The corresponding plateifu of ``cube``.
        x,y (int):
            The coordinates of the spaxel in the database.

    Returns:
        spaxel (SQLAlchemy object):
            The SQLAlchemy spaxel with coordinates ``(x, y)``.

    """

    import sqlalchemy

    mdb = marvin.marvindb

    try:
        spaxel = mdb.session.query(mdb.datadb.Spaxel).filter_by(cube=cube, x=x, y=y).one()
    except sqlalchemy.orm.exc.NoResultFound as e:
        raise MarvinError('Could not retrieve spaxel for plate-ifu {0} at position {1},{2}: No Results Found: {3}'.format(plateifu, x, y, e))
    except Exception as e:
        raise MarvinError('Could not retrieve cube for plate-ifu {0} at position {1},{2}: Unknown exception: {3}'.format(plateifu, x, y, e))

    return spaxel


def getDapRedux(release=None):
    """Retrieve SAS url link to the DAP redux directory.

    Parameters:
        release (str):
            The release version of the data to download.
            Defaults to Marvin config.release.

    Returns:
        dapredux (str):
            The full redux path to the DAP MAPS
    """

    if not Path:
        raise MarvinError('sdss_access is not installed')
    else:
        sdss_path = Path()

    release = release or marvin.config.release
    drpver, dapver = marvin.config.lookUpVersions(release=release)
    # hack a url version of MANGA_SPECTRO_ANALYSIS
    dapdefault = sdss_path.dir('mangadefault', drpver=drpver, dapver=dapver, plate=None, ifu=None)
    dappath = dapdefault.rsplit('/', 2)[0]
    dapredux = sdss_path.url('', full=dappath)
    return dapredux


def getDefaultMapPath(**kwargs):
    """Retrieve the default Maps path.

    Uses sdss_access Path to generate a url download link to the
    default MAPS file for a given MPL.

    Parameters:
        release (str):
            The release version of the data to download.
            Defaults to Marvin config.release.
        plate (int):
            The plate id
        ifu (int):
            The ifu number
        bintype (str):
            The bintype of the default file to grab. Defaults to MAPS
        daptype (str):
            The daptype of the default map to grab.  Defaults to SPX-MILESHC

    Returns:
        maplink (str):
            The sas url to download the default maps file
    """

    if not Path:
        raise MarvinError('sdss_access is not installed')
    else:
        sdss_path = Path()

    # Get kwargs
    release = kwargs.get('release', marvin.config.release)
    drpver, dapver = marvin.config.lookUpVersions(release=release)
    plate = kwargs.get('plate', None)
    ifu = kwargs.get('ifu', None)
    daptype = kwargs.get('daptype', 'SPX-GAU-MILESHC')
    bintype = kwargs.get('bintype', 'MAPS')

    # get the sdss_path name by MPL
    # TODO: this is likely to break in future MPL/DRs. Just a heads up.
    if '4' in release:
        name = 'mangadefault'
    elif '5' in release:
        name = 'mangadap5'
    else:
        return None

    # construct the url link to default maps file
    maplink = sdss_path.url(name, drpver=drpver, dapver=dapver, mpl=release,
                            plate=plate, ifu=ifu, daptype=daptype, mode=bintype)
    return maplink


def downloadList(inputlist, dltype='cube', **kwargs):
    """Download a list of MaNGA objects.

    Uses sdss_access to download a list of objects
    via rsync.  Places them in your local sas path mimicing
    the Utah SAS.

    i.e. $SAS_BASE_DIR/mangawork/manga/spectro/redux

    Can download cubes, rss files, maps, mastar cubes, png images, default maps, or
    the entire plate directory.

    Parameters:
        inputlist (list):
            Required.  A list of objects to download.  Must be a list of plate IDs,
            plate-IFUs, or manga-ids
        dltype ({'cube', 'map', 'image', 'rss', 'mastar', 'default', 'plate'}):
            Indicated type of object to download.  Can be any of
            plate, cube, imagea, mastar, rss, map, or default (default map).
            If not specified, the dltype defaults to cube.
        release (str):
            The MPL/DR version of the data to download.
            Defaults to Marvin config.release.
        bintype (str):
            The bin type of the DAP maps to download. Defaults to *
        binmode (str):
            The bin mode of the DAP maps to download. Defaults to *
        n (int):
            The plan id number [1-12] of the DAP maps to download. Defaults to *
        daptype (str):
            The daptype of the default map to grab.  Defaults to *
        dir3d (str):
            The directory where the images are located.  Either 'stack' or 'mastar'. Defaults to *
        verbose (bool):
            Turns on verbosity during rsync
        limit (int):
            A limit to the number of items to download

    Returns:
        NA: Downloads
    """

    # Get some possible keywords
    # Necessary rsync variables:
    #   drpver, plate, ifu, dir3d, [mpl, dapver, bintype, n, mode]
    verbose = kwargs.get('verbose', None)
    as_url = kwargs.get('as_url', None)
    release = kwargs.get('release', marvin.config.release)
    drpver, dapver = marvin.config.lookUpVersions(release=release)
    bintype = kwargs.get('bintype', '*')
    binmode = kwargs.get('binmode', '*')
    daptype = kwargs.get('daptype', '*')
    dir3d = kwargs.get('dir3d', '*')
    n = kwargs.get('n', '*')
    limit = kwargs.get('limit', None)

    # check for sdss_access
    if not RsyncAccess:
        raise MarvinError('sdss_access not installed.')

    # Assert correct dltype
    dltype = 'cube' if not dltype else dltype
    assert dltype in ['plate', 'cube', 'mastar', 'rss', 'map', 'image',
                      'default'], 'dltype must be one of plate, cube, mastar, image, rss, map, default'

    # Assert correct dir3d
    if dir3d != '*':
        assert dir3d in ['stack', 'mastar'], 'dir3d must be either stack or mastar'

    # Parse and retrieve the input type and the download type
    idtype = parseIdentifier(inputlist[0])
    if not idtype:
        raise MarvinError('Input list must be a list of plates, plate-ifus, or mangaids')

    # Set download type
    if dltype == 'cube':
        name = 'mangacube'
    elif dltype == 'rss':
        name = 'mangarss'
    elif dltype == 'default':
        name = 'mangadefault'
    elif dltype == 'plate':
        name = 'mangaplate'
    elif dltype == 'map':
        if '4' in release:
            name = 'mangamap'
        elif '5' in release:
            name = 'mangadap5'
    elif dltype == 'mastar':
        name = 'mangamastar'
    elif dltype == 'image':
        name = 'mangaimage'

    # create rsync
    rsync_access = RsyncAccess(label='marvin_download', verbose=verbose)
    rsync_access.remote()

    # Add objects
    for item in inputlist:
        if idtype == 'mangaid':
            try:
                plateifu = mangaid2plateifu(item)
            except MarvinError as e:
                plateifu = None
            else:
                plateid, ifu = plateifu.split('-')
        elif idtype == 'plateifu':
            plateid, ifu = item.split('-')
        elif idtype == 'plate':
            plateid = item
            ifu = '*'

        rsync_access.add(name, plate=plateid, drpver=drpver, ifu=ifu, dapver=dapver, dir3d=dir3d,
                         mpl=release, bintype=bintype, n=n, mode=binmode, daptype=daptype)

    # set the stream
    try:
        rsync_access.set_stream()
    except AccessError as e:
        raise MarvinError('Error with sdss_access rsync.set_stream. AccessError: {0}'.format(e))

    # get the list and download
    listofitems = rsync_access.get_urls() if as_url else rsync_access.get_paths()
    rsync_access.commit(limit=limit)


def get_drpall_row(plateifu, drpver=None, drpall=None):
    """Returns a dictionary from drpall matching the plateifu."""

    from marvin import config

    if drpall:
        drpall_table = table.Table.read(drpall)
    else:
        config_drpver, __ = config.lookUpVersions()
        drpver = drpver if drpver else config_drpver
        if drpver not in drpTable:
            drpall = drpall if drpall else config._getDrpAllPath(drpver=drpver)
            drpTable[drpver] = table.Table.read(drpall)
        drpall_table = drpTable[drpver]

    row = drpall_table[drpall_table['plateifu'] == plateifu]

    if len(row) != 1:
        raise ValueError('{0} results found for {1} in drpall table'.format(len(row), plateifu))

    return row[0]


def _db_row_to_dict(row, remove_columns=False):
    """Converts a DB object to a dictionary."""

    from sqlalchemy.inspection import inspect as sa_inspect
    from sqlalchemy.ext.hybrid import hybrid_property

    row_dict = collections.OrderedDict()

    columns = row.__table__.columns.keys()

    mapper = sa_inspect(row.__class__)
    for key, item in mapper.all_orm_descriptors.items():

        if isinstance(item, hybrid_property):
            columns.append(key)

    for col in columns:
        if remove_columns and col in remove_columns:
            continue
        row_dict[col] = getattr(row, col)

    return row_dict


def get_nsa_data(mangaid, source='nsa', mode='auto', drpver=None, drpall=None):
    """Returns a dictionary of NSA data from the DB or from the drpall file.

    Parameters:
        mangaid (str):
            The mangaid of the target for which the NSA information will be returned.
        source ({'nsa', 'drpall'}):
            The data source. If ``source='nsa'``, the full NSA catalogue from the DB will
            be used. If ``source='drpall'``, the subset of NSA columns included in the drpall
            file will be returned.
        mode ({'auto', 'local', 'remote'}):
            See :ref:`mode-decision-tree`.
        drpver (str or None):
            The version of the DRP to use, if ``source='drpall'``. If ``None``, uses the
            version set by ``marvin.config.release``.
        drpall (str or None):
            A path to the drpall file to use if ``source='drpall'``. If not defined, the
            default drpall file matching ``drpver`` will be used.

    Returns:
        nsa_data (dict):
            A dictionary containing the columns and values from the NSA catalogue for
            ``mangaid``.

    """

    from marvin import config, marvindb
    from .structs import DotableCaseInsensitive

    valid_modes = ['auto', 'local', 'remote']
    assert mode in valid_modes, 'mode must be one of {0}'.format(valid_modes)

    valid_sources = ['nsa', 'drpall']
    assert source in valid_sources, 'source must be one of {0}'.format(valid_sources)

    log.debug('get_nsa_data: getting NSA data for mangaid=%r with source=%r, mode=%r',
              mangaid, source, mode)

    if mode == 'auto':
        log.debug('get_nsa_data: running auto mode mode.')
        try:
            nsa_data = get_nsa_data(mangaid, mode='local', source=source,
                                    drpver=drpver, drpall=drpall)
            return nsa_data
        except MarvinError as ee:
            log.debug('get_nsa_data: local mode failed with error %s', str(ee))
            try:
                nsa_data = get_nsa_data(mangaid, mode='remote', source=source,
                                        drpver=drpver, drpall=drpall)
                return nsa_data
            except MarvinError as ee:
                raise MarvinError('get_nsa_data: failed to get NSA data for mangaid=%r in '
                                  'auto mode with with error: %s', mangaid, str(ee))

    elif mode == 'local':

        if source == 'nsa':

            if config.db is not None:

                session = marvindb.session
                sampledb = marvindb.sampledb

                nsa_row = session.query(sampledb.NSA).join(sampledb.MangaTargetToNSA,
                                                           sampledb.MangaTarget).filter(
                    sampledb.MangaTarget.mangaid == mangaid).all()

                if len(nsa_row) == 1:
                    return DotableCaseInsensitive(
                        _db_row_to_dict(nsa_row[0], remove_columns=['pk', 'catalogue_pk']))
                elif len(nsa_row) > 1:
                    warnings.warn('get_nsa_data: multiple NSA rows found for mangaid={0}. '
                                  'Using the first one.'.format(mangaid), MarvinUserWarning)
                    return DotableCaseInsensitive(
                        _db_row_to_dict(nsa_row[0], remove_columns=['pk', 'catalogue_pk']))
                elif len(nsa_row) == 0:
                    raise MarvinError('get_nsa_data: cannot find NSA row for mangaid={0}'
                                      .format(mangaid))

            else:

                raise MarvinError('get_nsa_data: cannot find a valid DB connection.')

        elif source == 'drpall':

            plateifu = mangaid2plateifu(mangaid, drpver=drpver, drpall=drpall, mode='drpall')
            log.debug('get_nsa_data: found plateifu=%r for mangaid=%r', plateifu, mangaid)

            drpall_row = get_drpall_row(plateifu, drpall=drpall, drpver=drpver)

            nsa_data = collections.OrderedDict()
            for col in drpall_row.colnames:
                if col.startswith('nsa_'):
                    value = drpall_row[col]
                    if isinstance(value, np.ndarray):
                        value = value.tolist()
                    else:
                        value = np.asscalar(value)
                    nsa_data[col[4:]] = value

            return DotableCaseInsensitive(nsa_data)

    elif mode == 'remote':

        from marvin.api.api import Interaction

        try:
            if source == 'nsa':
                request_name = 'nsa_full'
            else:
                request_name = 'nsa_drpall'
            url = marvin.config.urlmap['api'][request_name]['url']
            response = Interaction(url.format(mangaid=mangaid))
        except MarvinError as ee:
            raise MarvinError('API call to {0} failed: {1}'.format(request_name, str(ee)))
        else:
            if response.results['status'] == 1:
                return DotableCaseInsensitive(collections.OrderedDict(response.getData()))
            else:
                raise MarvinError('get_nsa_data: %s', response['error'])


def _check_file_parameters(obj1, obj2):
    for param in ['plateifu', 'mangaid', 'plate', '_release', 'drpver', 'dapver']:
        assert_msg = ('{0} is different between {1} {2}:\n {1}.{0}: {3} {2}.{0}:{4}'
                      .format(param, obj1.__repr__, obj2.__repr__, getattr(obj1, param),
                              getattr(obj2, param)))
        assert getattr(obj1, param) == getattr(obj2, param), assert_msg


def get_plot_params(dapver, prop):
    """Return default plotting parameters for a property."""
    params = get_default_plot_params(dapver)

    if 'vel' in prop:
        key = 'vel'
    elif 'sigma' in prop:
        key = 'sigma'
    else:
        key = 'default'

    return params[key]


def add_doc(value):
    """Wrap method to programatically add docstring."""
    def _doc(func):
        func.__doc__ = value
        return func
    return _doc


def use_inspect(func):
    ''' Inspect a function of arguments and keywords.

    Inspects a function or class method.  Uses a different inspect for Python 2 vs 3
    Only tested to work with args and defaults.  varargs (variable arguments)
    and varkw (keyword arguments) seem to always be empty.

    Parameters:
        func (func):
            The function or method to inspect

    Returns:
        A tuple of arguments, variable arguments, keywords, and default values

    '''
    pyver = sys.version_info.major
    if pyver == 2:
        args, varargs, varkw, defaults = inspect.getargspec(func)
    elif pyver == 3:
        sig = inspect.signature(func)
        args = []
        defaults = []
        varargs = varkw = None
        for par in sig.parameters.values():
            # most parameters seem to be of this kind
            if par.kind == par.POSITIONAL_OR_KEYWORD:
                args.append(par.name)
                # parameters with default of inspect empty are required
                if par.default != inspect._empty:
                    defaults.append(par.default)

    return args, varargs, varkw, defaults


def getRequiredArgs(func):
    ''' Gets the required arguments from a function or method

    Uses this difference between arguments and defaults to indicate
    required versus optional arguments

    Parameters:
        func (func):
            The function or method to inspect

    Returns:
        A list of required arguments

    Example:
        >>> import matplotlib.pyplot as plt
        >>> getRequiredArgs(plt.scatter)
        >>> ['x', 'y']

    '''
    args, varargs, varkw, defaults = use_inspect(func)
    if defaults:
        args = args[:-len(defaults)]
    return args


def getKeywordArgs(func):
    ''' Gets the keyword arguments from a function or method

    Parameters:
        func (func):
            The function or method to inspect

    Returns:
        A list of keyword arguments

    Example:
        >>> import matplotlib.pyplot as plt
        >>> getKeywordArgs(plt.scatter)
        >>> ['edgecolors', 'c', 'vmin', 'linewidths', 'marker', 's', 'cmap',
        >>>  'verts', 'vmax', 'alpha', 'hold', 'data', 'norm']

    '''
    args, varargs, varkw, defaults = use_inspect(func)
    req_args = getRequiredArgs(func)
    opt_args = list(set(args) - set(req_args))
    return opt_args


def missingArgs(func, argdict, arg_type='args'):
    ''' Return missing arguments from an input dictionary

    Parameters:
        func (func):
            The function or method to inspect
        argdict (dict):
            The argument dictionary to test against
        arg_type (str):
            The type of arguments to test.  Either (args|kwargs|req|opt). Default is required.

    Returns:
        A list of missing arguments

    Example:
        >>> import matplotlib.pyplot as plt
        >>> testdict = {'edgecolors': 'black', 'c': 'r', 'xlim': 5, 'xlabel': 9, 'ylabel': 'y', 'ylim': 6}
        >>> # test for missing required args
        >>> missginArgs(plt.scatter, testdict)
        >>> {'x', 'y'}
        >>> # test for missing optional args
        >>> missingArgs(plt.scatter, testdict, arg_type='opt')
        >>> ['vmin', 'linewidths', 'marker', 's', 'cmap', 'verts', 'vmax', 'alpha', 'hold', 'data', 'norm']

    '''
    assert arg_type in ['args', 'req', 'kwargs', 'opt'], 'arg_type must be one of (args|req|kwargs|opt)'
    if arg_type in ['args', 'req']:
        return set(getRequiredArgs(func)).difference(argdict)
    elif arg_type in ['kwargs', 'opt']:
        return set(getKeywordArgs(func)).difference(argdict)


def invalidArgs(func, argdict):
    ''' Return invalid arguments from an input dictionary

    Parameters:
        func (func):
            The function or method to inspect
        argdict (dict):
            The argument dictionary to test against

    Returns:
        A list of invalid arguments

    Example:
        >>> import matplotlib.pyplot as plt
        >>> testdict = {'edgecolors': 'black', 'c': 'r', 'xlim': 5, 'xlabel': 9, 'ylabel': 'y', 'ylim': 6}
        >>> # test for invalid args
        >>> invalidArgs(plt.scatter, testdict)
        >>>  {'xlabel', 'xlim', 'ylabel', 'ylim'}

    '''
    args, varargs, varkw, defaults = use_inspect(func)
    return set(argdict) - set(args)


def isCallableWithArgs(func, argdict, arg_type='opt', strict=False):
    ''' Test if the function is callable with the an input dictionary

    Parameters:
        func (func):
            The function or method to inspect
        argdict (dict):
            The argument dictionary to test against
        arg_type (str):
            The type of arguments to test.  Either (args|kwargs|req|opt). Default is required.
        strict (bool):
            If True, validates input dictionary against both missing and invalid keyword arguments. Default is False

    Returns:
        Boolean indicating whether the function is callable

    Example:
        >>> import matplotlib.pyplot as plt
        >>> testdict = {'edgecolors': 'black', 'c': 'r', 'xlim': 5, 'xlabel': 9, 'ylabel': 'y', 'ylim': 6}
        >>> # test for invalid args
        >>> isCallableWithArgs(plt.scatter, testdict)
        >>> False

    '''
    if strict:
        return not missingArgs(func, argdict, arg_type=arg_type) and not invalidArgs(func, argdict)
    else:
        return not invalidArgs(func, argdict)


def map_bins_to_column(column, indices):
    ''' Maps a dictionary of array indices to column data

    Takes a given data column and a dictionary of indices (see the indices key
    from output of the histgram data in :meth:`marvin.utils.plot.scatter.hist`),
    and produces a dictionary with the data values from column mapped in
    individual bins.

    Parameters:
        column (list):
            A column of data
        indices (dict):
            A dictionary of providing a list of array indices belonging to each
            bin in a histogram.

    Returns:
        A dictionary containing, for each binid, a list of column data in that bin.

    Example:
        >>>
        >>> # provide a list of data in each bin of an output histogram
        >>> x = np.random.random(10)*10
        >>> hdata = hist(x, bins=3, return_fig=False)
        >>> inds = hdata['indices']
        >>> pmap = map_bins_to_column(x, inds)
        >>> OrderedDict([(1,
        >>>   [2.5092488009906235,
        >>>    1.7494530589363955,
        >>>    2.5070840461208754,
        >>>    2.188355400587354,
        >>>    2.6987990403658992,
        >>>    1.6023553861428441]),
        >>>  (3, [7.9214280403215875, 7.488908995456573, 7.190598204420587]),
        >>>  (4, [8.533028236560906])])

    '''
    assert isinstance(indices, dict) is True, 'indices must be a dictionary of binids'
    assert len(column) == sum(map(len, indices.values())), 'input column and indices values must have same len'
    coldict = OrderedDict()
    colarr = np.array(column)
    for key, val in indices.items():
        coldict[key] = colarr[val].tolist()
    return coldict


def _sort_dir(instance, class_):
    """Sort `dir()` to return child class attributes and members first.

    Return the attributes and members of the child class, so that
    ipython tab completion lists those first.

    Parameters:
        instance: Instance of `class_` (usually self).
        class_: Class of `instance`.

    Returns:
        list: Child class attributes and members.
    """
    members_array = list(zip(*inspect.getmembers(np.ndarray)))[0]
    members_quantity = list(zip(*inspect.getmembers(Quantity)))[0]
    members_parents = members_array + members_quantity

    return_list = [it[0] for it in inspect.getmembers(class_) if it[0] not in members_parents]
    return_list += vars(instance).keys()
    return_list += ['value']
    return return_list


def get_dapall_file(drpver, dapver):
    """Returns the path to the DAPall file for ``(drpver, dapver)``."""

    assert Path is not None, 'sdss_access.path.Path is not available.'

    dapall_path = Path().full('dapall', dapver=dapver, drpver=drpver)

    return dapall_path


@contextlib.contextmanager
def temp_setattr(ob, attrs, new_values):
    """ Temporarily set attributed on an object

    Temporarily set an attribute on an object for the duration of the
    context manager.

    Parameters:
        ob (object):
            A class instance to set attributes on
        attrs (str|list):
            A list of attribute names to replace
        new_values (list):
            A list of new values to set as new attribute.  If new_values is
            None, all attributes in attrs will be set to None.

    Example:
        >>> c = Cube(plateifu='8485-1901')
        >>> print('before', c.mangaid)
        >>> with temp_setattr(c, 'mangaid', None):
        >>>     # do stuff
        >>>     print('new', c.mangaid)
        >>> print('after' c.mangaid)
        >>>
        >>> # Output
        >>> before '1-209232'
        >>> new None
        >>> after '1-209232'
        >>>

    """

    # set up intial inputs
    attrs = attrs if isinstance(attrs, list) else [attrs]
    if new_values:
        new_values = new_values if isinstance(new_values, list) else [new_values]
    else:
        new_values = [new_values] * len(attrs)

    assert len(attrs) == len(new_values), 'attrs and new_values must have the same length'

    replaced = []
    old_values = []

    # grab the old values
    for i, attr in enumerate(attrs):
        new_value = new_values[i]

        replace = False
        old_value = None
        if hasattr(ob, attr):
            try:
                if attr in ob.__dict__:
                    replace = True
            except AttributeError:
                if attr in ob.__slots__:
                    replace = True
            if replace:
                old_value = getattr(ob, attr)
        replaced.append(replace)
        old_values.append(old_value)
        setattr(ob, attr, new_value)

    # yield
    yield replaced, old_values

    # replace the old values
    for i, attr in enumerate(attrs):
        if not replaced[i]:
            delattr(ob, attr)
        else:
            setattr(ob, attr, old_values[i])
<|MERGE_RESOLUTION|>--- conflicted
+++ resolved
@@ -1,6 +1,3 @@
-<<<<<<< HEAD
-import collections
-=======
 #!/usr/bin/env python
 # encoding: utf-8
 #
@@ -18,7 +15,6 @@
 import collections
 import inspect
 import sys
->>>>>>> 8f9bee33
 import warnings
 import contextlib
 
@@ -38,10 +34,6 @@
 
 from marvin import log
 from marvin.core.exceptions import MarvinError, MarvinUserWarning
-<<<<<<< HEAD
-=======
-from marvin.utils.datamodel.dap.plotting import get_default_plot_params
->>>>>>> 8f9bee33
 
 try:
     from sdss_access import RsyncAccess, AccessError
@@ -58,27 +50,17 @@
 __all__ = ('convertCoords', 'parseIdentifier', 'mangaid2plateifu', 'findClosestVector',
            'getWCSFromPng', 'convertImgCoords', 'getSpaxelXY',
            'downloadList', 'getSpaxel', 'get_drpall_row', 'getDefaultMapPath',
-<<<<<<< HEAD
-           'getDapRedux', 'get_nsa_data', '_check_file_parameters',
-           'get_plot_params', 'add_doc')
-=======
            'getDapRedux', 'get_nsa_data', '_check_file_parameters', 'get_plot_params',
            'invalidArgs', 'missingArgs', 'getRequiredArgs', 'getKeywordArgs',
            'isCallableWithArgs', 'map_bins_to_column', '_sort_dir',
            'get_dapall_file', 'temp_setattr')
->>>>>>> 8f9bee33
 
 drpTable = {}
 
 
 def getSpaxel(cube=True, maps=True, modelcube=True,
-<<<<<<< HEAD
-              x=None, y=None, ra=None, dec=None, xyorig=None):
-    """Return the |spaxel| matching certain coordinates.
-=======
               x=None, y=None, ra=None, dec=None, xyorig=None, **kwargs):
     """Returns the |spaxel| matching certain coordinates.
->>>>>>> 8f9bee33
 
     The coordinates of the spaxel to return can be input as ``x, y`` pixels
     relative to``xyorig`` in the cube, or as ``ra, dec`` celestial
@@ -1363,4 +1345,4 @@
         if not replaced[i]:
             delattr(ob, attr)
         else:
-            setattr(ob, attr, old_values[i])
+            setattr(ob, attr, old_values[i])
# Licensed under a 3-clause BSD style license
"""
Marvin is a package intended to simply the access, exploration, and visualization of
the MaNGA dataset for SDSS-IV.  It provides a suite of Python tools, a web interface,
and a REST-like API, under tools/, web/, and api/, respectively.  Core functionality
of Marvin stems from Marvin's Brain.
"""

import os
import re
import warnings
import sys
from collections import OrderedDict

# Does this so that the implicit module definitions in extern can happen.
from marvin import extern

from marvin.core.exceptions import MarvinUserWarning, MarvinError
from brain.utils.general.general import getDbMachine
from brain import bconfig
from brain.core.core import URLMapDict

# Inits the log
from brain.core.logger import initLog

# Defines log dir.
if 'MARVIN_LOGS_DIR' in os.environ:
    logFilePath = os.path.join(os.path.realpath(os.environ['MARVIN_LOGS_DIR']), 'marvin.log')
else:
    logFilePath = os.path.realpath(os.path.join(os.environ['HOME'], '.marvin', 'marvin.log'))

log = initLog(logFilePath)

warnings.simplefilter('once')
warnings.filterwarnings('ignore', 'Skipped unsupported reflection of expression-based index')
warnings.filterwarnings('ignore', '(.)+size changed, may indicate binary incompatibility(.)+')


class MarvinConfig(object):
    ''' Global Marvin Configuration

    The global configuration of Marvin.

    Parameters:
        mplver (str):
            The MPL version of the MaNGA data you want to use
        download (bool):
            Set to turn on downloading of objects with sdss_access
    '''
    def __init__(self):

        self._drpall = None
        self._inapp = False

        self._urlmap = None
        self._xyorig = None

        self._release = None

        self.vermode = None
        self.download = False

        self._plantTree()
        self._checkSDSSAccess()
        self._check_manga_dirs()
        self._setDbConfig()
        self._checkConfig()
        self._check_netrc()
        self.setDefaultDrpAll()

    def _checkPaths(self, name):
        ''' Check for the necessary path existence.

            This should only run if someone already has TREE_DIR installed
            but somehow does not have a SAS_BASE_DIR, MANGA_SPECTRO_REDUX, or
            MANGA_SPECTRO_ANALYSIS directory
        '''

        name = name.upper()
        if name not in os.environ:
            if name == 'SAS_BASE_DIR':
                path_dir = os.path.expanduser('~/sas')
            elif name == 'MANGA_SPECTRO_REDUX':
                path_dir = os.path.join(os.path.abspath(os.environ['SAS_BASE_DIR']), 'mangawork/manga/spectro/redux')
            elif name == 'MANGA_SPECTRO_ANALYSIS':
                path_dir = os.path.join(os.path.abspath(os.environ['SAS_BASE_DIR']), 'mangawork/manga/spectro/analysis')

            if not os.path.exists(path_dir):
                warnings.warn('no {0}_DIR found. Creating it in {1}'.format(name, path_dir))
                os.makedirs(path_dir)
            os.environ[name] = path_dir

    def _check_netrc(self):
        """Makes sure there is a valid netrc."""

        netrc_path = os.path.join(os.environ['HOME'], '.netrc')

        if not os.path.exists(netrc_path):
            warnings.warn('cannot find a .netrc file in your HOME directory. '
                          'Remote functionality may not work. Go to '
                          'https://api.sdss.org/doc/manga/marvin/api.html#marvin-authentication '
                          'for more information.', MarvinUserWarning)
            return

        if oct(os.stat(netrc_path).st_mode)[-3:] != '600':
            warnings.warn('your .netrc file has not 600 permissions. Please fix it by '
                          'running chmod 600 ~/.netrc. Authentication will not work with '
                          'permissions different from 600.')

    def _check_manga_dirs(self):
        """Check if $SAS_BASE_DIR and MANGA dirs are defined.
           If they are not, creates and defines them.
        """

        self._checkPaths('SAS_BASE_DIR')
        self._checkPaths('MANGA_SPECTRO_REDUX')
        self._checkPaths('MANGA_SPECTRO_ANALYSIS')

    def setDefaultDrpAll(self, drpver=None):
        """Tries to set the default location of drpall."""

        if not drpver:
            drpver, __ = self.lookUpVersions(self.release)
        self.drpall = self._getDrpAllPath(drpver)

    def _getDrpAllPath(self, drpver):
        """Returns the default path for drpall, give a certain ``drpver``."""

        if 'MANGA_SPECTRO_REDUX' in os.environ and drpver:
            return os.path.join(os.environ['MANGA_SPECTRO_REDUX'], str(drpver),
                                'drpall-{0}.fits'.format(drpver))
        else:
            raise MarvinError('Must have the MANGA_SPECTRO_REDUX environment variable set')

############ Brain Config overrides ############
# These are configuration parameter defined in Brain.bconfig. We need
# to be able to modify them during run time, so we define properties and
# setters to do that from Marvin.config.

    @property
    def mode(self):
        return bconfig.mode

    @mode.setter
    def mode(self, value):
        bconfig.mode = value

    @property
    def sasurl(self):
        return bconfig.sasurl

    @sasurl.setter
    def sasurl(self, value):
        bconfig.sasurl = value

    @property
    def release(self):
        return self._release

    @release.setter
    def release(self, value):
        value = value.upper()
        if value not in self._mpldict:
            raise MarvinError('trying to set an invalid release version. Valid releases are: {0}'
                              .format(', '.join(sorted(list(self._mpldict)))))
        self._release = value

        drpver = self._mpldict[self.release][0]
        self.drpall = self._getDrpAllPath(drpver)

    @property
    def session_id(self):
        return bconfig.session_id

    @session_id.setter
    def session_id(self, value):
        bconfig.session_id = value

    @property
    def _traceback(self):
        return bconfig.traceback

    @_traceback.setter
    def _traceback(self, value):
        bconfig.traceback = value

#################################################

    @property
    def urlmap(self):
        """Retrieves the URLMap the first time it is needed."""

        if self._urlmap is None or (isinstance(self._urlmap, dict) and len(self._urlmap) == 0):
            try:
                response = Interaction('api/general/getroutemap', request_type='get')
            except Exception as e:
                warnings.warn('Cannot retrieve URLMap. Remote functionality will not work: {0}'.format(e),
                              MarvinUserWarning)
                self._urlmap = URLMapDict()
            else:
                self._urlmap = response.getRouteMap()

        return self._urlmap

    @urlmap.setter
    def urlmap(self, value):
        """Manually sets the URLMap."""
        self._urlmap = value

    @property
    def xyorig(self):
        if not self._xyorig:
            self._xyorig = 'center'

        return self._xyorig

    @xyorig.setter
    def xyorig(self, value):

        assert value.lower() in ['center', 'lower'], 'xyorig must be center or lower.'

        self._xyorig = value.lower()

    @property
    def drpall(self):
        return self._drpall

    @drpall.setter
    def drpall(self, value):
        if os.path.exists(value):
            self._drpall = value
        else:
            self._drpall = None
            warnings.warn('path {0} cannot be found. Setting drpall to None.'
                          .format(value), MarvinUserWarning)

    def _setDbConfig(self):
        ''' Set the db configuration '''
        self.db = getDbMachine()

    def _checkConfig(self):
        ''' Check the config '''
        # set and sort the base MPL dictionary
        mpldict = {'MPL-5': ('v2_0_1', '2.0.2'),
                   'MPL-4': ('v1_5_1', '1.1.1'),
                   'MPL-3': ('v1_3_3', 'v1_0_0'),
                   'MPL-2': ('v1_2_0', None),
                   'MPL-1': ('v1_0_0', None)}  # , 'DR13': ('v1_5_4', None)}
        mplsorted = sorted(mpldict.items(), key=lambda p: p[1][0], reverse=True)
        self._mpldict = OrderedDict(mplsorted)

        # Check the versioning config
        if not self.release:
<<<<<<< HEAD
            topkey = list(self._mpldict.keys())[0]
=======
            topkey = list(self._mpldict)[0]
>>>>>>> 6c7b1e92
            log.info('No release version set. Setting default to {0}'.format(topkey))
            self.release = topkey

    def setRelease(self, version):
        """Set the release version.

        Parameters:
            version (str):
                The MPL/DR version to set, in form of MPL-X or DRXX.

        Example:
            >>> config.setRelease('MPL-4')
            >>> config.setRelease('DR13')

        """

        version = version.upper()
        self.release = version

    def setMPL(self, mplver):
        """As :func:`setRelease` but check that the version is and MPL."""

        mm = re.search('MPL-([0-9])', mplver)
        assert mm is not None, 'MPL version must be of form "MPL-[X]"'

        if mm:
            self.setRelease(mplver)

    def setDR(self, drver):
        """As :func:`setRelease` but check that the version is and MPL."""

        mm = re.search('DR1([3-9])', drver)
        assert mm is not None, 'DR version must be of form "DR[XX]"'

        if mm:
            self.setRelease(drver)

    def lookUpVersions(self, release=None):
        """Retrieve the DRP and DAP versions that make up a release version.

        Parameters:
            release (str or None):
                The release version. If ``None``, uses the currently set
                ``release`` value.

        Returns:
            drpver (str):
                The DRP version according to the input MPL version
            dapver (str):
                The DAP version according to the input MPL version

        """

        release = release or self.release

        try:
            drpver, dapver = self._mpldict[release]
        except KeyError:
            raise MarvinError('MPL/DR version {0} not found in lookup table. '
                              'No associated DRP/DAP versions. '
                              'Should they be added?  Check for typos.'.format(release))

        return drpver, dapver

    def lookUpRelease(self, drpver):
        """Retrieve the release version for a given DRP version

        Parameters:
            drpver (str):
                The DRP version to use
        Returns:
            release (str):
                The release version according to the input DRP version
        """

        # Flip the mpldict
        verdict = {val[0]: key for key, val in self._mpldict.items()}

        try:
            release = verdict[drpver]
        except KeyError:
            raise MarvinError('DRP version {0} not found in lookup table. '
                              'No associated MPL version. Should one be added?  '
                              'Check for typos.'.format(drpver))

        return release

    def switchSasUrl(self, sasmode='utah', ngrokid=None):
        ''' Switches the SAS url config attribute

        Easily switch the sasurl configuration variable between
        Utah and local.  Utah sets it to the real API.  Local switches to
        an Ngrok url address

        Parameters:
            sasmode (str):
                the SAS mode to switch to.  Default is Utah

        '''
        assert sasmode in ['utah', 'local'], 'SAS mode can only be utah or local'
        if sasmode == 'local':
            if ngrokid:
                self.sasurl = 'http://{0}.ngrok.io/marvin2/'.format(ngrokid)
            else:
                self.sasurl = 'http://localhost:5000/marvin2/'
        elif sasmode == 'utah':
            self.sasurl = 'https://api.sdss.org/marvin2/'

    def forceDbOff(self):
        ''' Force the database to be turned off '''
        config.db = None
        from marvin import marvindb
        marvindb.forceDbOff()

    def _addExternal(self, name):
        ''' Adds an external product into the path '''
        assert type(name) == str, 'name must be a string'
        externdir = os.path.join(os.path.dirname(os.path.abspath(__file__)), 'extern', name)
        extern_envvar = '{0}_DIR'.format(name.upper())
        os.environ[extern_envvar] = externdir
        pypath = os.path.join(externdir, 'python')
        if os.path.isdir(pypath):
            sys.path.append(pypath)
        else:
            warnings.warn('Python path for external product {0} does not exist'.format(name))

    def _plantTree(self):
        ''' Sets up the sdss tree product root '''
        if 'TREE_DIR' not in os.environ:
            # set up tree using marvin's extern package
            self._addExternal('tree')
            try:
                from tree.tree import Tree
            except ImportError:
                self._tree = None
            else:
                self._tree = Tree(key='MANGA')

    def _checkSDSSAccess(self):
        ''' Checks the client sdss_access setup '''
        if 'SDSS_ACCESS_DIR' not in os.environ:
            # set up sdss_access using marvin's extern package
            self._addExternal('sdss_access')
            try:
                from sdss_access.path import Path
            except ImportError:
                Path = None
            else:
                self._sdss_access_isloaded = True

config = MarvinConfig()

# Inits the Database session and ModelClasses
from marvin.db.marvindb import MarvinDB
marvindb = MarvinDB(dbtype=config.db)

# Inits the URL Route Map
from marvin.api.api import Interaction
config.sasurl = 'https://api.sdss.org/marvin2/'
# config.sasurl = 'http://24147588.ngrok.io/marvin2/'  # this is a temporary measure REMOVE THIS
# config.sasurl = 'http://localhost:5000/marvin2/'


from pkg_resources import get_distribution, DistributionNotFound

try:
    dist = get_distribution('sdss-marvin')
except DistributionNotFound:
    __version__ = 'dev'
else:
    __version__ = dist.version<|MERGE_RESOLUTION|>--- conflicted
+++ resolved
@@ -251,11 +251,7 @@
 
         # Check the versioning config
         if not self.release:
-<<<<<<< HEAD
-            topkey = list(self._mpldict.keys())[0]
-=======
             topkey = list(self._mpldict)[0]
->>>>>>> 6c7b1e92
             log.info('No release version set. Setting default to {0}'.format(topkey))
             self.release = topkey
 
